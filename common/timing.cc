/*
 *  nextpnr -- Next Generation Place and Route
 *
 *  Copyright (C) 2018  David Shah <david@symbioticeda.com>
 *  Copyright (C) 2018  Eddie Hung <eddieh@ece.ubc.ca>
 *
 *  Permission to use, copy, modify, and/or distribute this software for any
 *  purpose with or without fee is hereby granted, provided that the above
 *  copyright notice and this permission notice appear in all copies.
 *
 *  THE SOFTWARE IS PROVIDED "AS IS" AND THE AUTHOR DISCLAIMS ALL WARRANTIES
 *  WITH REGARD TO THIS SOFTWARE INCLUDING ALL IMPLIED WARRANTIES OF
 *  MERCHANTABILITY AND FITNESS. IN NO EVENT SHALL THE AUTHOR BE LIABLE FOR
 *  ANY SPECIAL, DIRECT, INDIRECT, OR CONSEQUENTIAL DAMAGES OR ANY DAMAGES
 *  WHATSOEVER RESULTING FROM LOSS OF USE, DATA OR PROFITS, WHETHER IN AN
 *  ACTION OF CONTRACT, NEGLIGENCE OR OTHER TORTIOUS ACTION, ARISING OUT OF
 *  OR IN CONNECTION WITH THE USE OR PERFORMANCE OF THIS SOFTWARE.
 *
 */

#include "timing.h"
#include <algorithm>
#include <boost/range/adaptor/reversed.hpp>
#include <deque>
#include <map>
#include <unordered_map>
#include <utility>
#include "log.h"
#include "util.h"

NEXTPNR_NAMESPACE_BEGIN

namespace {
struct ClockEvent
{
    IdString clock;
    ClockEdge edge;

    bool operator==(const ClockEvent &other) const { return clock == other.clock && edge == other.edge; }
};

struct ClockPair
{
    ClockEvent start, end;

    bool operator==(const ClockPair &other) const { return start == other.start && end == other.end; }
};
} // namespace

NEXTPNR_NAMESPACE_END
namespace std {

template <> struct hash<NEXTPNR_NAMESPACE_PREFIX ClockEvent>
{
    std::size_t operator()(const NEXTPNR_NAMESPACE_PREFIX ClockEvent &obj) const noexcept
    {
        std::size_t seed = 0;
        boost::hash_combine(seed, hash<NEXTPNR_NAMESPACE_PREFIX IdString>()(obj.clock));
        boost::hash_combine(seed, hash<int>()(int(obj.edge)));
        return seed;
    }
};

template <> struct hash<NEXTPNR_NAMESPACE_PREFIX ClockPair>
{
    std::size_t operator()(const NEXTPNR_NAMESPACE_PREFIX ClockPair &obj) const noexcept
    {
        std::size_t seed = 0;
        boost::hash_combine(seed, hash<NEXTPNR_NAMESPACE_PREFIX ClockEvent>()(obj.start));
        boost::hash_combine(seed, hash<NEXTPNR_NAMESPACE_PREFIX ClockEvent>()(obj.start));
        return seed;
    }
};

} // namespace std
NEXTPNR_NAMESPACE_BEGIN

typedef std::vector<const PortRef *> PortRefVector;
typedef std::map<int, unsigned> DelayFrequency;

struct CriticalPath
{
    PortRefVector ports;
    delay_t path_delay;
    delay_t path_period;
};

typedef std::unordered_map<ClockPair, CriticalPath> CriticalPathMap;

struct Timing
{
    Context *ctx;
    bool net_delays;
    bool update;
    delay_t min_slack;
    CriticalPathMap *crit_path;
    DelayFrequency *slack_histogram;
    IdString async_clock;

    struct TimingData
    {
        TimingData() : max_arrival(), max_path_length(), min_remaining_budget() {}
        TimingData(delay_t max_arrival) : max_arrival(max_arrival), max_path_length(), min_remaining_budget() {}
        delay_t max_arrival;
        unsigned max_path_length = 0;
        delay_t min_remaining_budget;
        bool false_startpoint = false;
        std::unordered_map<ClockEvent, delay_t> arrival_time;
    };

    Timing(Context *ctx, bool net_delays, bool update, CriticalPathMap *crit_path = nullptr,
           DelayFrequency *slack_histogram = nullptr)
            : ctx(ctx), net_delays(net_delays), update(update), min_slack(1.0e12 / ctx->target_freq),
              crit_path(crit_path), slack_histogram(slack_histogram), async_clock(ctx->id("$async$"))
    {
    }

    delay_t walk_paths()
    {
        const auto clk_period = ctx->getDelayFromNS(1.0e9 / ctx->target_freq).maxDelay();

        // First, compute the topographical order of nets to walk through the circuit, assuming it is a _acyclic_ graph
        // TODO(eddieh): Handle the case where it is cyclic, e.g. combinatorial loops
        std::vector<NetInfo *> topographical_order;
        std::unordered_map<const NetInfo *, std::unordered_map<ClockEvent, TimingData>> net_data;
        // In lieu of deleting edges from the graph, simply count the number of fanins to each output port
        std::unordered_map<const PortInfo *, unsigned> port_fanin;

        std::vector<IdString> input_ports;
        std::vector<const PortInfo *> output_ports;
        for (auto &cell : ctx->cells) {
            input_ports.clear();
            output_ports.clear();
            for (auto &port : cell.second->ports) {
                if (!port.second.net)
                    continue;
                if (port.second.type == PORT_OUT)
                    output_ports.push_back(&port.second);
                else
                    input_ports.push_back(port.first);
            }

            for (auto o : output_ports) {
                int clocks = 0;
                TimingPortClass portClass = ctx->getPortTimingClass(cell.second.get(), o->name, clocks);
                // If output port is influenced by a clock (e.g. FF output) then add it to the ordering as a timing
                // start-point
                if (portClass == TMG_REGISTER_OUTPUT) {
                    topographical_order.emplace_back(o->net);
                    for (int i = 0; i < clocks; i++) {
                        TimingClockingInfo clkInfo = ctx->getPortClockingInfo(cell.second.get(), o->name, i);
                        const NetInfo *clknet = get_net_or_empty(cell.second.get(), clkInfo.clock_port);
                        IdString clksig = clknet ? clknet->name : async_clock;
                        net_data[o->net][ClockEvent{clksig, clknet ? clkInfo.edge : RISING_EDGE}] =
                                TimingData{clkInfo.clockToQ.maxDelay()};
                    }

                } else {
                    if (portClass == TMG_STARTPOINT || portClass == TMG_GEN_CLOCK || portClass == TMG_IGNORE) {
                        topographical_order.emplace_back(o->net);
                        TimingData td;
                        td.false_startpoint = (portClass == TMG_GEN_CLOCK || portClass == TMG_IGNORE);
                        td.max_arrival = 0;
                        net_data[o->net][ClockEvent{async_clock, RISING_EDGE}] = td;
                    }

                    // Don't analyse paths from a clock input to other pins - they will be considered by the
                    // special-case handling register input/output class ports
                    if (portClass == TMG_CLOCK_INPUT)
                        continue;

                    // Otherwise, for all driven input ports on this cell, if a timing arc exists between the input and
                    // the current output port, increment fanin counter
                    for (auto i : input_ports) {
                        DelayInfo comb_delay;
                        bool is_path = ctx->getCellDelay(cell.second.get(), i, o->name, comb_delay);
                        if (is_path)
                            port_fanin[o]++;
                    }
                }
            }
        }

        std::deque<NetInfo *> queue(topographical_order.begin(), topographical_order.end());

        // Now walk the design, from the start points identified previously, building up a topographical order
        while (!queue.empty()) {
            const auto net = queue.front();
            queue.pop_front();

            for (auto &usr : net->users) {
                int user_clocks;
                TimingPortClass usrClass = ctx->getPortTimingClass(usr.cell, usr.port, user_clocks);
                if (usrClass == TMG_IGNORE || usrClass == TMG_CLOCK_INPUT)
                    continue;
                for (auto &port : usr.cell->ports) {
                    if (port.second.type != PORT_OUT || !port.second.net)
                        continue;
                    int port_clocks;
                    TimingPortClass portClass = ctx->getPortTimingClass(usr.cell, port.first, port_clocks);

                    // Skip if this is a clocked output (but allow non-clocked ones)
                    if (portClass == TMG_REGISTER_OUTPUT || portClass == TMG_STARTPOINT || portClass == TMG_IGNORE ||
                        portClass == TMG_GEN_CLOCK)
                        continue;
                    DelayInfo comb_delay;
                    bool is_path = ctx->getCellDelay(usr.cell, usr.port, port.first, comb_delay);
                    if (!is_path)
                        continue;
                    // Decrement the fanin count, and only add to topographical order if all its fanins have already
                    // been visited
                    auto it = port_fanin.find(&port.second);
                    NPNR_ASSERT(it != port_fanin.end());
                    if (--it->second == 0) {
                        topographical_order.emplace_back(port.second.net);
                        queue.emplace_back(port.second.net);
                        port_fanin.erase(it);
                    }
                }
            }
        }

        // Sanity check to ensure that all ports where fanins were recorded were indeed visited
        if (!port_fanin.empty()) {
            for (auto fanin : port_fanin) {
                NetInfo *net = fanin.first->net;
                if (net != nullptr) {
                    log_info("   remaining fanin includes %s (net %s)\n", fanin.first->name.c_str(ctx),
                             net->name.c_str(ctx));
                    if (net->driver.cell != nullptr)
                        log_info("        driver = %s.%s\n", net->driver.cell->name.c_str(ctx),
                                 net->driver.port.c_str(ctx));
                    for (auto net_user : net->users)
                        log_info("        user: %s.%s\n", net_user.cell->name.c_str(ctx), net_user.port.c_str(ctx));
                } else {
                    log_info("   remaining fanin includes %s (no net)\n", fanin.first->name.c_str(ctx));
                }
            }
            if (ctx->force)
                log_warning("timing analysis failed due to presence of combinatorial loops, incomplete specification "
                            "of timing ports, etc.\n");
            else
                log_error("timing analysis failed due to presence of combinatorial loops, incomplete specification of "
                          "timing ports, etc.\n");
        }

        // Go forwards topographically to find the maximum arrival time and max path length for each net
        for (auto net : topographical_order) {
            if (!net_data.count(net))
                continue;
            auto &nd_map = net_data.at(net);
            for (auto &startdomain : nd_map) {
                ClockEvent start_clk = startdomain.first;
                auto &nd = startdomain.second;
                if (nd.false_startpoint)
                    continue;
                const auto net_arrival = nd.max_arrival;
                const auto net_length_plus_one = nd.max_path_length + 1;
                nd.min_remaining_budget = clk_period;
                for (auto &usr : net->users) {
                    int port_clocks;
                    TimingPortClass portClass = ctx->getPortTimingClass(usr.cell, usr.port, port_clocks);
                    auto net_delay = net_delays ? ctx->getNetinfoRouteDelay(net, usr) : delay_t();
                    auto usr_arrival = net_arrival + net_delay;

                    if (portClass == TMG_REGISTER_INPUT || portClass == TMG_ENDPOINT || portClass == TMG_IGNORE ||
                        portClass == TMG_CLOCK_INPUT) {
                        // Skip
                    } else {
                        auto budget_override = ctx->getBudgetOverride(net, usr, net_delay);
                        // Iterate over all output ports on the same cell as the sink
                        for (auto port : usr.cell->ports) {
                            if (port.second.type != PORT_OUT || !port.second.net)
                                continue;
                            DelayInfo comb_delay;
                            // Look up delay through this path
                            bool is_path = ctx->getCellDelay(usr.cell, usr.port, port.first, comb_delay);
                            if (!is_path)
                                continue;
                            auto &data = net_data[port.second.net][start_clk];
                            auto &arrival = data.max_arrival;
                            arrival = std::max(arrival, usr_arrival + comb_delay.maxDelay());
                            if (!budget_override) { // Do not increment path length if budget overriden since it doesn't
                                // require a share of the slack
                                auto &path_length = data.max_path_length;
                                path_length = std::max(path_length, net_length_plus_one);
                            }
                        }
                    }
                }
            }
        }

        std::unordered_map<ClockPair, std::pair<delay_t, NetInfo *>> crit_nets;

        // Now go backwards topographically to determine the minimum path slack, and to distribute all path slack evenly
        // between all nets on the path
        for (auto net : boost::adaptors::reverse(topographical_order)) {
<<<<<<< HEAD
            auto &nd = net_data.at(net);
            // Ignore false startpoints
            if (nd.false_startpoint)
                continue;
            const delay_t net_length_plus_one = nd.max_path_length + 1;
            auto &net_min_remaining_budget = nd.min_remaining_budget;
            for (auto &usr : net->users) {
                auto net_delay = net_delays ? ctx->getNetinfoRouteDelay(net, usr) : delay_t();
                auto budget_override = ctx->getBudgetOverride(net, usr, net_delay);
                IdString associatedClock;
                TimingPortClass portClass = ctx->getPortTimingClass(usr.cell, usr.port, associatedClock);
                if (portClass == TMG_REGISTER_INPUT || portClass == TMG_ENDPOINT) {
                    const auto net_arrival = nd.max_arrival;
                    auto path_budget = clk_period - (net_arrival + net_delay);
                    if (update) {
                        auto budget_share = budget_override ? 0 : path_budget / net_length_plus_one;
                        usr.budget = std::min(usr.budget, net_delay + budget_share);
                        net_min_remaining_budget = std::min(net_min_remaining_budget, path_budget - budget_share);
                    }
=======
            if (!net_data.count(net))
                continue;
            auto &nd_map = net_data.at(net);
            for (auto &startdomain : nd_map) {
                auto &nd = startdomain.second;
                // Ignore false startpoints
                if (nd.false_startpoint)
                    continue;
                const delay_t net_length_plus_one = nd.max_path_length + 1;
                auto &net_min_remaining_budget = nd.min_remaining_budget;
                for (auto &usr : net->users) {
                    auto net_delay = net_delays ? ctx->getNetinfoRouteDelay(net, usr) : delay_t();
                    auto budget_override = ctx->getBudgetOverride(net, usr, net_delay);
                    int port_clocks;
                    TimingPortClass portClass = ctx->getPortTimingClass(usr.cell, usr.port, port_clocks);
                    if (portClass == TMG_REGISTER_INPUT || portClass == TMG_ENDPOINT) {
                        auto process_endpoint = [&](IdString clksig, ClockEdge edge, delay_t setup) {
                            const auto net_arrival = nd.max_arrival;
                            const auto endpoint_arrival = net_arrival + net_delay + setup;
                            delay_t period;
                            // Set default period
                            if (edge == startdomain.first.edge) {
                                period = clk_period;
                            } else {
                                period = clk_period / 2;
                            }
                            if (clksig != async_clock) {
                                if (ctx->nets.at(clksig)->clkconstr) {
                                    if (edge == startdomain.first.edge) {
                                        // same edge
                                        period = ctx->nets.at(clksig)->clkconstr->period.minDelay();
                                    } else if (edge == RISING_EDGE) {
                                        // falling -> rising
                                        period = ctx->nets.at(clksig)->clkconstr->low.minDelay();
                                    } else if (edge == FALLING_EDGE) {
                                        // rising -> falling
                                        period = ctx->nets.at(clksig)->clkconstr->high.minDelay();
                                    }
                                }
                            }
                            auto path_budget = period - endpoint_arrival;

                            if (update) {
                                auto budget_share = budget_override ? 0 : path_budget / net_length_plus_one;
                                usr.budget = std::min(usr.budget, net_delay + budget_share);
                                net_min_remaining_budget =
                                        std::min(net_min_remaining_budget, path_budget - budget_share);
                            }

                            if (path_budget < min_slack)
                                min_slack = path_budget;

                            if (slack_histogram) {
                                int slack_ps = ctx->getDelayNS(path_budget) * 1000;
                                (*slack_histogram)[slack_ps]++;
                            }
                            ClockEvent dest_ev{clksig, edge};
                            ClockPair clockPair{startdomain.first, dest_ev};
                            nd.arrival_time[dest_ev] = std::max(nd.arrival_time[dest_ev], endpoint_arrival);

                            if (crit_path) {
                                if (!crit_nets.count(clockPair) || crit_nets.at(clockPair).first < endpoint_arrival) {
                                    crit_nets[clockPair] = std::make_pair(endpoint_arrival, net);
                                    (*crit_path)[clockPair].path_delay = endpoint_arrival;
                                    (*crit_path)[clockPair].path_period = period;
                                    (*crit_path)[clockPair].ports.clear();
                                    (*crit_path)[clockPair].ports.push_back(&usr);
                                }
                            }
                        };
                        if (portClass == TMG_REGISTER_INPUT) {
                            for (int i = 0; i < port_clocks; i++) {
                                TimingClockingInfo clkInfo = ctx->getPortClockingInfo(usr.cell, usr.port, i);
                                const NetInfo *clknet = get_net_or_empty(usr.cell, clkInfo.clock_port);
                                IdString clksig = clknet ? clknet->name : async_clock;
                                process_endpoint(clksig, clknet ? clkInfo.edge : RISING_EDGE, clkInfo.setup.maxDelay());
                            }
                        } else {
                            process_endpoint(async_clock, RISING_EDGE, 0);
                        }
>>>>>>> cf83d546

                    } else if (update) {

                        // Iterate over all output ports on the same cell as the sink
                        for (const auto &port : usr.cell->ports) {
                            if (port.second.type != PORT_OUT || !port.second.net)
                                continue;
                            DelayInfo comb_delay;
                            bool is_path = ctx->getCellDelay(usr.cell, usr.port, port.first, comb_delay);
                            if (!is_path)
                                continue;
                            if (net_data.count(port.second.net) &&
                                net_data.at(port.second.net).count(startdomain.first)) {
                                auto path_budget =
                                        net_data.at(port.second.net).at(startdomain.first).min_remaining_budget;
                                auto budget_share = budget_override ? 0 : path_budget / net_length_plus_one;
                                usr.budget = std::min(usr.budget, net_delay + budget_share);
                                net_min_remaining_budget =
                                        std::min(net_min_remaining_budget, path_budget - budget_share);
                            }
                        }
                    }
                }
            }
        }

        if (crit_path) {
            // Walk backwards from the most critical net
            for (auto crit_pair : crit_nets) {
                NetInfo *crit_net = crit_pair.second.second;
                auto &cp_ports = (*crit_path)[crit_pair.first].ports;
                while (crit_net) {
                    const PortInfo *crit_ipin = nullptr;
                    delay_t max_arrival = std::numeric_limits<delay_t>::min();

                    // Look at all input ports on its driving cell
                    for (const auto &port : crit_net->driver.cell->ports) {
                        if (port.second.type != PORT_IN || !port.second.net)
                            continue;
                        DelayInfo comb_delay;
                        bool is_path =
                                ctx->getCellDelay(crit_net->driver.cell, port.first, crit_net->driver.port, comb_delay);
                        if (!is_path)
                            continue;
                        // If input port is influenced by a clock, skip
                        int port_clocks;
                        TimingPortClass portClass =
                                ctx->getPortTimingClass(crit_net->driver.cell, port.first, port_clocks);
                        if (portClass == TMG_REGISTER_INPUT || portClass == TMG_CLOCK_INPUT ||
                            portClass == TMG_ENDPOINT || portClass == TMG_IGNORE)
                            continue;

                        // And find the fanin net with the latest arrival time
                        if (net_data.count(port.second.net) &&
                            net_data.at(port.second.net).count(crit_pair.first.start)) {
                            const auto net_arrival = net_data.at(port.second.net).at(crit_pair.first.start).max_arrival;
                            if (net_arrival > max_arrival) {
                                max_arrival = net_arrival;
                                crit_ipin = &port.second;
                            }
                        }
                    }

                    if (!crit_ipin)
                        break;

                    // Now convert PortInfo* into a PortRef*
                    for (auto &usr : crit_ipin->net->users) {
                        if (usr.cell->name == crit_net->driver.cell->name && usr.port == crit_ipin->name) {
                            cp_ports.push_back(&usr);
                            break;
                        }
                    }
                    crit_net = crit_ipin->net;
                }
                std::reverse(cp_ports.begin(), cp_ports.end());
            }
        }
        return min_slack;
    }

    void assign_budget()
    {
        // Clear delays to a very high value first
        for (auto &net : ctx->nets) {
            for (auto &usr : net.second->users) {
                usr.budget = std::numeric_limits<delay_t>::max();
            }
        }

        walk_paths();
    }
};

void assign_budget(Context *ctx, bool quiet)
{
    if (!quiet) {
        log_break();
        log_info("Annotating ports with timing budgets for target frequency %.2f MHz\n", ctx->target_freq / 1e6);
    }

    Timing timing(ctx, ctx->slack_redist_iter > 0 /* net_delays */, true /* update */);
    timing.assign_budget();

    if (!quiet || ctx->verbose) {
        for (auto &net : ctx->nets) {
            for (auto &user : net.second->users) {
                // Post-update check
                if (!ctx->auto_freq && user.budget < 0)
                    log_warning("port %s.%s, connected to net '%s', has negative "
                                "timing budget of %fns\n",
                                user.cell->name.c_str(ctx), user.port.c_str(ctx), net.first.c_str(ctx),
                                ctx->getDelayNS(user.budget));
                else if (ctx->verbose)
                    log_info("port %s.%s, connected to net '%s', has "
                             "timing budget of %fns\n",
                             user.cell->name.c_str(ctx), user.port.c_str(ctx), net.first.c_str(ctx),
                             ctx->getDelayNS(user.budget));
            }
        }
    }

    // For slack redistribution, if user has not specified a frequency dynamically adjust the target frequency to be the
    // currently achieved maximum
    if (ctx->auto_freq && ctx->slack_redist_iter > 0) {
        delay_t default_slack = delay_t((1.0e9 / ctx->getDelayNS(1)) / ctx->target_freq);
        ctx->target_freq = 1.0e9 / ctx->getDelayNS(default_slack - timing.min_slack);
        if (ctx->verbose)
            log_info("minimum slack for this assign = %.2f ns, target Fmax for next "
                     "update = %.2f MHz\n",
                     ctx->getDelayNS(timing.min_slack), ctx->target_freq / 1e6);
    }

    if (!quiet)
        log_info("Checksum: 0x%08x\n", ctx->checksum());
}

void timing_analysis(Context *ctx, bool print_histogram, bool print_fmax, bool print_path)
{
    auto format_event = [ctx](const ClockEvent &e, int field_width = 0) {
        std::string value;
        if (e.clock == ctx->id("$async$"))
            value = std::string("<async>");
        else
            value = (e.edge == FALLING_EDGE ? std::string("negedge ") : std::string("posedge ")) + e.clock.str(ctx);
        if (int(value.length()) < field_width)
            value.insert(value.length(), field_width - int(value.length()), ' ');
        return value;
    };

    CriticalPathMap crit_paths;
    DelayFrequency slack_histogram;

    Timing timing(ctx, true /* net_delays */, false /* update */, (print_path || print_fmax) ? &crit_paths : nullptr,
                  print_histogram ? &slack_histogram : nullptr);
    timing.walk_paths();
    std::map<IdString, std::pair<ClockPair, CriticalPath>> clock_reports;
    std::map<IdString, double> clock_fmax;
    std::vector<ClockPair> xclock_paths;
    std::set<IdString> empty_clocks; // set of clocks with no interior paths
    if (print_path || print_fmax) {
        for (auto path : crit_paths) {
            const ClockEvent &a = path.first.start;
            const ClockEvent &b = path.first.end;
            empty_clocks.insert(a.clock);
            empty_clocks.insert(b.clock);
        }
        for (auto path : crit_paths) {
            const ClockEvent &a = path.first.start;
            const ClockEvent &b = path.first.end;
            if (a.clock != b.clock || a.clock == ctx->id("$async$"))
                continue;
            double Fmax;
            empty_clocks.erase(a.clock);
            if (a.edge == b.edge)
                Fmax = 1000 / ctx->getDelayNS(path.second.path_delay);
            else
                Fmax = 500 / ctx->getDelayNS(path.second.path_delay);
            if (!clock_fmax.count(a.clock) || Fmax < clock_fmax.at(a.clock)) {
                clock_reports[a.clock] = path;
                clock_fmax[a.clock] = Fmax;
            }
        }

        for (auto &path : crit_paths) {
            const ClockEvent &a = path.first.start;
            const ClockEvent &b = path.first.end;
            if (a.clock == b.clock && a.clock != ctx->id("$async$"))
                continue;
            xclock_paths.push_back(path.first);
        }

        if (clock_reports.empty()) {
            log_warning("No clocks found in design");
        }

        std::sort(xclock_paths.begin(), xclock_paths.end(), [ctx](const ClockPair &a, const ClockPair &b) {
            if (a.start.clock.str(ctx) < b.start.clock.str(ctx))
                return true;
            if (a.start.clock.str(ctx) > b.start.clock.str(ctx))
                return false;
            if (a.start.edge < b.start.edge)
                return true;
            if (a.start.edge > b.start.edge)
                return false;
            if (a.end.clock.str(ctx) < b.end.clock.str(ctx))
                return true;
            if (a.end.clock.str(ctx) > b.end.clock.str(ctx))
                return false;
            if (a.end.edge < b.end.edge)
                return true;
            return false;
        });
    }

    if (print_path) {
        auto print_path_report = [ctx](ClockPair &clocks, PortRefVector &crit_path) {
            delay_t total = 0;
            auto &front = crit_path.front();
            auto &front_port = front->cell->ports.at(front->port);
            auto &front_driver = front_port.net->driver;

            int port_clocks;
            auto portClass = ctx->getPortTimingClass(front_driver.cell, front_driver.port, port_clocks);
            IdString last_port = front_driver.port;
            if (portClass == TMG_REGISTER_OUTPUT) {
                for (int i = 0; i < port_clocks; i++) {
                    TimingClockingInfo clockInfo = ctx->getPortClockingInfo(front_driver.cell, front_driver.port, i);
                    const NetInfo *clknet = get_net_or_empty(front_driver.cell, clockInfo.clock_port);
                    if (clknet != nullptr && clknet->name == clocks.start.clock &&
                        clockInfo.edge == clocks.start.edge) {
                        last_port = clockInfo.clock_port;
                    }
                }
            }

            log_info("curr total\n");
            for (auto sink : crit_path) {
                auto sink_cell = sink->cell;
                auto &port = sink_cell->ports.at(sink->port);
                auto net = port.net;
                auto &driver = net->driver;
                auto driver_cell = driver.cell;
                DelayInfo comb_delay;
                if (last_port == driver.port) {
                    // Case where we start with a STARTPOINT etc
                    comb_delay = ctx->getDelayFromNS(0);
                } else {
                    ctx->getCellDelay(sink_cell, last_port, driver.port, comb_delay);
                }
                total += comb_delay.maxDelay();
                log_info("%4.1f %4.1f  Source %s.%s\n", ctx->getDelayNS(comb_delay.maxDelay()), ctx->getDelayNS(total),
                         driver_cell->name.c_str(ctx), driver.port.c_str(ctx));
                auto net_delay = ctx->getNetinfoRouteDelay(net, *sink);
                total += net_delay;
                auto driver_loc = ctx->getBelLocation(driver_cell->bel);
                auto sink_loc = ctx->getBelLocation(sink_cell->bel);
                log_info("%4.1f %4.1f    Net %s budget %f ns (%d,%d) -> (%d,%d)\n", ctx->getDelayNS(net_delay),
                         ctx->getDelayNS(total), net->name.c_str(ctx), ctx->getDelayNS(sink->budget), driver_loc.x,
                         driver_loc.y, sink_loc.x, sink_loc.y);
                log_info("               Sink %s.%s\n", sink_cell->name.c_str(ctx), sink->port.c_str(ctx));
                if (ctx->verbose) {
                    auto driver_wire = ctx->getNetinfoSourceWire(net);
                    auto sink_wire = ctx->getNetinfoSinkWire(net, *sink);
                    log_info("                 prediction: %f ns estimate: %f ns\n",
                             ctx->getDelayNS(ctx->predictDelay(net, *sink)),
                             ctx->getDelayNS(ctx->estimateDelay(driver_wire, sink_wire)));
                    auto cursor = sink_wire;
                    delay_t delay;
                    while (driver_wire != cursor) {
                        auto it = net->wires.find(cursor);
                        assert(it != net->wires.end());
                        auto pip = it->second.pip;
                        NPNR_ASSERT(pip != PipId());
                        delay = ctx->getPipDelay(pip).maxDelay();
                        log_info("                 %1.3f %s\n", ctx->getDelayNS(delay),
                                 ctx->getPipName(pip).c_str(ctx));
                        cursor = ctx->getPipSrcWire(pip);
                    }
                }
                last_port = sink->port;
            }
        };

        for (auto &clock : clock_reports) {
            log_break();
            std::string start =
                    clock.second.first.start.edge == FALLING_EDGE ? std::string("negedge") : std::string("posedge");
            std::string end =
                    clock.second.first.end.edge == FALLING_EDGE ? std::string("negedge") : std::string("posedge");
            log_info("Critical path report for clock '%s' (%s -> %s):\n", clock.first.c_str(ctx), start.c_str(),
                     end.c_str());
            auto &crit_path = clock.second.second.ports;
            print_path_report(clock.second.first, crit_path);
        }

        for (auto &xclock : xclock_paths) {
            log_break();
            std::string start = format_event(xclock.start);
            std::string end = format_event(xclock.end);
            log_info("Critical path report for cross-domain path '%s' -> '%s':\n", start.c_str(), end.c_str());
            auto &crit_path = crit_paths.at(xclock).ports;
            print_path_report(xclock, crit_path);
        }
    }
    if (print_fmax) {
        log_break();
        unsigned max_width = 0;
        for (auto &clock : clock_reports)
            max_width = std::max<unsigned>(max_width, clock.first.str(ctx).size());
        for (auto &clock : clock_reports) {
            const auto &clock_name = clock.first.str(ctx);
            const int width = max_width - clock_name.size();
            if (ctx->nets.at(clock.first)->clkconstr) {
                float target = 1000 / ctx->getDelayNS(ctx->nets.at(clock.first)->clkconstr->period.minDelay());
                log_info("Max frequency for clock %*s'%s': %.02f MHz (%s at %.02f MHz)\n", width, "",
                         clock_name.c_str(), clock_fmax[clock.first],
                         (target < clock_fmax[clock.first]) ? "PASS" : "FAIL", target);
            } else {
                log_info("Max frequency for clock %*s'%s': %.02f MHz\n", width, "", clock_name.c_str(),
                         clock_fmax[clock.first]);
            }
        }
        for (auto &eclock : empty_clocks) {
            if (eclock != ctx->id("$async$"))
                log_info("Clock '%s' has no interior paths\n", eclock.c_str(ctx));
        }
        log_break();

        int start_field_width = 0, end_field_width = 0;
        for (auto &xclock : xclock_paths) {
            start_field_width = std::max((int)format_event(xclock.start).length(), start_field_width);
            end_field_width = std::max((int)format_event(xclock.end).length(), end_field_width);
        }

        for (auto &xclock : xclock_paths) {
            const ClockEvent &a = xclock.start;
            const ClockEvent &b = xclock.end;
            auto &path = crit_paths.at(xclock);
            auto ev_a = format_event(a, start_field_width), ev_b = format_event(b, end_field_width);
            log_info("Max delay %s -> %s: %0.02f ns\n", ev_a.c_str(), ev_b.c_str(), ctx->getDelayNS(path.path_delay));
        }
        log_break();
    }

    if (print_histogram && slack_histogram.size() > 0) {
        unsigned num_bins = 20;
        unsigned bar_width = 60;
        auto min_slack = slack_histogram.begin()->first;
        auto max_slack = slack_histogram.rbegin()->first;
        auto bin_size = std::max(1u, (max_slack - min_slack) / num_bins);
        num_bins = std::min((max_slack - min_slack) / bin_size, num_bins) + 1;
        std::vector<unsigned> bins(num_bins);
        unsigned max_freq = 0;
        for (const auto &i : slack_histogram) {
            auto &bin = bins[(i.first - min_slack) / bin_size];
            bin += i.second;
            max_freq = std::max(max_freq, bin);
        }
        bar_width = std::min(bar_width, max_freq);

        log_break();
        log_info("Slack histogram:\n");
        log_info(" legend: * represents %d endpoint(s)\n", max_freq / bar_width);
        log_info("         + represents [1,%d) endpoint(s)\n", max_freq / bar_width);
        for (unsigned i = 0; i < num_bins; ++i)
            log_info("[%6d, %6d) |%s%c\n", min_slack + bin_size * i, min_slack + bin_size * (i + 1),
                     std::string(bins[i] * bar_width / max_freq, '*').c_str(),
                     (bins[i] * bar_width) % max_freq > 0 ? '+' : ' ');
    }
}

NEXTPNR_NAMESPACE_END<|MERGE_RESOLUTION|>--- conflicted
+++ resolved
@@ -296,27 +296,6 @@
         // Now go backwards topographically to determine the minimum path slack, and to distribute all path slack evenly
         // between all nets on the path
         for (auto net : boost::adaptors::reverse(topographical_order)) {
-<<<<<<< HEAD
-            auto &nd = net_data.at(net);
-            // Ignore false startpoints
-            if (nd.false_startpoint)
-                continue;
-            const delay_t net_length_plus_one = nd.max_path_length + 1;
-            auto &net_min_remaining_budget = nd.min_remaining_budget;
-            for (auto &usr : net->users) {
-                auto net_delay = net_delays ? ctx->getNetinfoRouteDelay(net, usr) : delay_t();
-                auto budget_override = ctx->getBudgetOverride(net, usr, net_delay);
-                IdString associatedClock;
-                TimingPortClass portClass = ctx->getPortTimingClass(usr.cell, usr.port, associatedClock);
-                if (portClass == TMG_REGISTER_INPUT || portClass == TMG_ENDPOINT) {
-                    const auto net_arrival = nd.max_arrival;
-                    auto path_budget = clk_period - (net_arrival + net_delay);
-                    if (update) {
-                        auto budget_share = budget_override ? 0 : path_budget / net_length_plus_one;
-                        usr.budget = std::min(usr.budget, net_delay + budget_share);
-                        net_min_remaining_budget = std::min(net_min_remaining_budget, path_budget - budget_share);
-                    }
-=======
             if (!net_data.count(net))
                 continue;
             auto &nd_map = net_data.at(net);
@@ -397,7 +376,6 @@
                         } else {
                             process_endpoint(async_clock, RISING_EDGE, 0);
                         }
->>>>>>> cf83d546
 
                     } else if (update) {
 
