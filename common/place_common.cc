--- conflicted
+++ resolved
@@ -39,10 +39,8 @@
     driver_loc = ctx->getBelLocation(driver_cell->bel);
     if (driver_gb)
         return 0;
-<<<<<<< HEAD
-=======
+
     delay_t negative_slack = 0;
->>>>>>> 8131921e
     delay_t worst_slack = std::numeric_limits<delay_t>::max();
     int xmin = driver_loc.x, xmax = driver_loc.x, ymin = driver_loc.y, ymax = driver_loc.y;
     for (auto load : net->users) {
@@ -74,11 +72,7 @@
         wirelength = wirelen_t((ymax - ymin) + (xmax - xmin));
     }
 
-<<<<<<< HEAD
-    tns = ctx->getDelayNS(tns);
-=======
     tns += ctx->getDelayNS(negative_slack);
->>>>>>> 8131921e
     return wirelength;
 }
 
