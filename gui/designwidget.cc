--- conflicted
+++ resolved
@@ -1,833 +1,825 @@
-/*
- *  nextpnr -- Next Generation Place and Route
- *
- *  Copyright (C) 2018  Miodrag Milanovic <miodrag@symbioticeda.com>
- *
- *  Permission to use, copy, modify, and/or distribute this software for any
- *  purpose with or without fee is hereby granted, provided that the above
- *  copyright notice and this permission notice appear in all copies.
- *
- *  THE SOFTWARE IS PROVIDED "AS IS" AND THE AUTHOR DISCLAIMS ALL WARRANTIES
- *  WITH REGARD TO THIS SOFTWARE INCLUDING ALL IMPLIED WARRANTIES OF
- *  MERCHANTABILITY AND FITNESS. IN NO EVENT SHALL THE AUTHOR BE LIABLE FOR
- *  ANY SPECIAL, DIRECT, INDIRECT, OR CONSEQUENTIAL DAMAGES OR ANY DAMAGES
- *  WHATSOEVER RESULTING FROM LOSS OF USE, DATA OR PROFITS, WHETHER IN AN
- *  ACTION OF CONTRACT, NEGLIGENCE OR OTHER TORTIOUS ACTION, ARISING OUT OF
- *  OR IN CONNECTION WITH THE USE OR PERFORMANCE OF THIS SOFTWARE.
- *
- */
-
-#include "designwidget.h"
-#include <QAction>
-#include <QGridLayout>
-#include <QLineEdit>
-#include <QMenu>
-#include <QSplitter>
-#include <QToolBar>
-#include <QTreeWidgetItem>
-#include "fpgaviewwidget.h"
-
-NEXTPNR_NAMESPACE_BEGIN
-
-class ElementTreeItem : public QTreeWidgetItem
-{
-  public:
-    ElementTreeItem(ElementType t, QString str, QTreeWidgetItem *parent)
-            : QTreeWidgetItem(parent, QStringList(str)), type(t)
-    {
-    }
-    virtual ~ElementTreeItem(){};
-
-    ElementType getType() { return type; };
-
-  private:
-    ElementType type;
-};
-
-class IdStringTreeItem : public ElementTreeItem
-{
-  public:
-    IdStringTreeItem(IdString d, ElementType t, QString str, QTreeWidgetItem *parent) : ElementTreeItem(t, str, parent)
-    {
-        this->data = d;
-    }
-    virtual ~IdStringTreeItem(){};
-
-    IdString getData() { return this->data; };
-
-  private:
-    IdString data;
-};
-
-DesignWidget::DesignWidget(QWidget *parent) : QWidget(parent), ctx(nullptr), nets_root(nullptr), cells_root(nullptr)
-{
-
-    treeWidget = new QTreeWidget();
-
-    // Add tree view
-    treeWidget->setColumnCount(1);
-    treeWidget->setHeaderLabel("Items");
-    treeWidget->setContextMenuPolicy(Qt::CustomContextMenu);
-
-    // Add property view
-    variantManager = new QtVariantPropertyManager(this);
-    readOnlyManager = new QtVariantPropertyManager(this);
-    groupManager = new QtGroupPropertyManager(this);
-    variantFactory = new QtVariantEditorFactory(this);
-    propertyEditor = new QtTreePropertyBrowser(this);
-    propertyEditor->setFactoryForManager(variantManager, variantFactory);
-    propertyEditor->setPropertiesWithoutValueMarked(true);
-    propertyEditor->show();
-    propertyEditor->treeWidget()->setContextMenuPolicy(Qt::CustomContextMenu);
-
-    QLineEdit *lineEdit = new QLineEdit();
-    lineEdit->setClearButtonEnabled(true);
-    lineEdit->addAction(QIcon(":/icons/resources/zoom.png"), QLineEdit::LeadingPosition);
-    lineEdit->setPlaceholderText("Search...");
-
-    actionFirst = new QAction("", this);
-    actionFirst->setIcon(QIcon(":/icons/resources/resultset_first.png"));
-    actionFirst->setEnabled(false);
-    connect(actionFirst, &QAction::triggered, this, [this] {
-        history_ignore = true;
-        history_index = 0;
-        treeWidget->setCurrentItem(history.at(history_index));
-        updateButtons();
-    });
-
-    actionPrev = new QAction("", this);
-    actionPrev->setIcon(QIcon(":/icons/resources/resultset_previous.png"));
-    actionPrev->setEnabled(false);
-    connect(actionPrev, &QAction::triggered, this, [this] {
-        history_ignore = true;
-        history_index--;
-        treeWidget->setCurrentItem(history.at(history_index));
-        updateButtons();
-    });
-
-    actionNext = new QAction("", this);
-    actionNext->setIcon(QIcon(":/icons/resources/resultset_next.png"));
-    actionNext->setEnabled(false);
-    connect(actionNext, &QAction::triggered, this, [this] {
-        history_ignore = true;
-        history_index++;
-        treeWidget->setCurrentItem(history.at(history_index));
-        updateButtons();
-    });
-
-    actionLast = new QAction("", this);
-    actionLast->setIcon(QIcon(":/icons/resources/resultset_last.png"));
-    actionLast->setEnabled(false);
-    connect(actionLast, &QAction::triggered, this, [this] {
-        history_ignore = true;
-        history_index = int(history.size() - 1);
-        treeWidget->setCurrentItem(history.at(history_index));
-        updateButtons();
-    });
-
-    QToolBar *toolbar = new QToolBar();
-    toolbar->addAction(actionFirst);
-    toolbar->addAction(actionPrev);
-    toolbar->addAction(actionNext);
-    toolbar->addAction(actionLast);
-
-    QWidget *topWidget = new QWidget();
-    QVBoxLayout *vbox1 = new QVBoxLayout();
-    topWidget->setLayout(vbox1);
-    vbox1->setSpacing(5);
-    vbox1->setContentsMargins(0, 0, 0, 0);
-    vbox1->addWidget(lineEdit);
-    vbox1->addWidget(treeWidget);
-
-    QWidget *toolbarWidget = new QWidget();
-    QHBoxLayout *hbox = new QHBoxLayout;
-    hbox->setAlignment(Qt::AlignCenter);
-    toolbarWidget->setLayout(hbox);
-    hbox->setSpacing(0);
-    hbox->setContentsMargins(0, 0, 0, 0);
-    hbox->addWidget(toolbar);
-
-    QWidget *btmWidget = new QWidget();
-
-    QVBoxLayout *vbox2 = new QVBoxLayout();
-    btmWidget->setLayout(vbox2);
-    vbox2->setSpacing(0);
-    vbox2->setContentsMargins(0, 0, 0, 0);
-    vbox2->addWidget(toolbarWidget);
-    vbox2->addWidget(propertyEditor);
-
-    QSplitter *splitter = new QSplitter(Qt::Vertical);
-    splitter->addWidget(topWidget);
-    splitter->addWidget(btmWidget);
-
-    QGridLayout *mainLayout = new QGridLayout();
-    mainLayout->setSpacing(0);
-    mainLayout->setContentsMargins(0, 0, 0, 0);
-    mainLayout->addWidget(splitter);
-    setLayout(mainLayout);
-
-    // Connection
-    connect(propertyEditor->treeWidget(), &QTreeWidget::customContextMenuRequested, this,
-            &DesignWidget::prepareMenuProperty);
-    connect(propertyEditor->treeWidget(), &QTreeWidget::itemDoubleClicked, this, &DesignWidget::onItemDoubleClicked);
-
-    connect(treeWidget, SIGNAL(itemSelectionChanged()), SLOT(onItemSelectionChanged()));
-    connect(treeWidget, &QTreeWidget::customContextMenuRequested, this, &DesignWidget::prepareMenuTree);
-
-    history_index = -1;
-    history_ignore = false;
-
-    highlightColors[0] = QColor("#6495ed");
-    highlightColors[1] = QColor("#7fffd4");
-    highlightColors[2] = QColor("#98fb98");
-    highlightColors[3] = QColor("#ffd700");
-    highlightColors[4] = QColor("#cd5c5c");
-    highlightColors[5] = QColor("#fa8072");
-    highlightColors[6] = QColor("#ff69b4");
-    highlightColors[7] = QColor("#da70d6");
-}
-
-DesignWidget::~DesignWidget() {}
-
-void DesignWidget::updateButtons()
-{
-    int count = int(history.size());
-    actionFirst->setEnabled(history_index > 0);
-    actionPrev->setEnabled(history_index > 0);
-    actionNext->setEnabled(history_index < (count - 1));
-    actionLast->setEnabled(history_index < (count - 1));
-}
-
-void DesignWidget::addToHistory(QTreeWidgetItem *item)
-{
-    if (!history_ignore) {
-        int count = int(history.size());
-        for (int i = count - 1; i > history_index; i--)
-            history.pop_back();
-        history.push_back(item);
-        history_index++;
-    }
-    history_ignore = false;
-    updateButtons();
-}
-
-void DesignWidget::newContext(Context *ctx)
-{
-    treeWidget->clear();
-    history_ignore = false;
-    history_index = -1;
-    history.clear();
-    updateButtons();
-
-    for (int i = 0; i < 6; i++)
-        nameToItem[i].clear();
-
-    this->ctx = ctx;
-
-    // Add bels to tree
-    QTreeWidgetItem *bel_root = new QTreeWidgetItem(treeWidget);
-    QMap<QString, QTreeWidgetItem *> bel_items;
-    bel_root->setText(0, "Bels");
-    treeWidget->insertTopLevelItem(0, bel_root);
-    if (ctx) {
-        Q_EMIT contextLoadStatus("Configuring bels...");
-        for (auto bel : ctx->getBels()) {
-            auto id = ctx->getBelName(bel);
-            QStringList items = QString(id.c_str(ctx)).split("/");
-            QString name;
-            QTreeWidgetItem *parent = nullptr;
-            for (int i = 0; i < items.size(); i++) {
-                if (!name.isEmpty())
-                    name += "/";
-                name += items.at(i);
-                if (!bel_items.contains(name)) {
-                    if (i == items.size() - 1)
-                        nameToItem[0].insert(name, new IdStringTreeItem(id, ElementType::BEL, items.at(i), parent));
-                    else
-                        bel_items.insert(name, new ElementTreeItem(ElementType::NONE, items.at(i), parent));
-                }
-                parent = bel_items[name];
-            }
-        }
-    }
-    for (auto bel : bel_items.toStdMap()) {
-        bel_root->addChild(bel.second);
-    }
-    for (auto bel : nameToItem[0].toStdMap()) {
-        bel_root->addChild(bel.second);
-    }
-
-    // Add wires to tree
-    QTreeWidgetItem *wire_root = new QTreeWidgetItem(treeWidget);
-    QMap<QString, QTreeWidgetItem *> wire_items;
-    wire_root->setText(0, "Wires");
-    treeWidget->insertTopLevelItem(0, wire_root);
-    if (ctx) {
-        Q_EMIT contextLoadStatus("Configuring wires...");
-        for (auto wire : ctx->getWires()) {
-            auto id = ctx->getWireName(wire);
-            QStringList items = QString(id.c_str(ctx)).split("/");
-            QString name;
-            QTreeWidgetItem *parent = nullptr;
-            for (int i = 0; i < items.size(); i++) {
-                if (!name.isEmpty())
-                    name += "/";
-                name += items.at(i);
-                if (!wire_items.contains(name)) {
-                    if (i == items.size() - 1)
-                        nameToItem[1].insert(name, new IdStringTreeItem(id, ElementType::WIRE, items.at(i), parent));
-                    else
-                        wire_items.insert(name, new ElementTreeItem(ElementType::NONE, items.at(i), parent));
-                }
-                parent = wire_items[name];
-            }
-        }
-    }
-    for (auto wire : wire_items.toStdMap()) {
-        wire_root->addChild(wire.second);
-    }
-    for (auto wire : nameToItem[1].toStdMap()) {
-        wire_root->addChild(wire.second);
-    }
-    // Add pips to tree
-    QTreeWidgetItem *pip_root = new QTreeWidgetItem(treeWidget);
-    QMap<QString, QTreeWidgetItem *> pip_items;
-    pip_root->setText(0, "Pips");
-    treeWidget->insertTopLevelItem(0, pip_root);
-    if (ctx) {
-        Q_EMIT contextLoadStatus("Configuring pips...");
-        for (auto pip : ctx->getPips()) {
-            auto id = ctx->getPipName(pip);
-            QStringList items = QString(id.c_str(ctx)).split("/");
-            QString name;
-            QTreeWidgetItem *parent = nullptr;
-            for (int i = 0; i < items.size(); i++) {
-                if (!name.isEmpty())
-                    name += "/";
-                name += items.at(i);
-                if (!pip_items.contains(name)) {
-                    if (i == items.size() - 1)
-                        nameToItem[2].insert(name, new IdStringTreeItem(id, ElementType::PIP, items.at(i), parent));
-                    else
-                        pip_items.insert(name, new ElementTreeItem(ElementType::NONE, items.at(i), parent));
-                }
-                parent = pip_items[name];
-            }
-        }
-    }
-    for (auto pip : pip_items.toStdMap()) {
-        pip_root->addChild(pip.second);
-    }
-    for (auto pip : nameToItem[2].toStdMap()) {
-        pip_root->addChild(pip.second);
-    }
-
-    // Add nets to tree
-    nets_root = new QTreeWidgetItem(treeWidget);
-    nets_root->setText(0, "Nets");
-    treeWidget->insertTopLevelItem(0, nets_root);
-
-    // Add cells to tree
-    cells_root = new QTreeWidgetItem(treeWidget);
-    cells_root->setText(0, "Cells");
-    treeWidget->insertTopLevelItem(0, cells_root);
-
-    Q_EMIT finishContextLoad();
-}
-
-void DesignWidget::updateTree()
-{
-    clearProperties();
-    delete nets_root;
-    delete cells_root;
-    nameToItem[3].clear();
-    nameToItem[4].clear();
-
-    // Add nets to tree
-    nets_root = new QTreeWidgetItem(treeWidget);
-    nets_root->setText(0, "Nets");
-    treeWidget->insertTopLevelItem(0, nets_root);
-    if (ctx) {
-        for (auto &item : ctx->nets) {
-            auto id = item.first;
-            QString name = QString(id.c_str(ctx));
-            IdStringTreeItem *newItem = new IdStringTreeItem(id, ElementType::NET, name, nullptr);
-            nameToItem[3].insert(name, newItem);
-        }
-    }
-    for (auto item : nameToItem[3].toStdMap()) {
-        nets_root->addChild(item.second);
-    }
-
-    // Add cells to tree
-    cells_root = new QTreeWidgetItem(treeWidget);
-    cells_root->setText(0, "Cells");
-    treeWidget->insertTopLevelItem(0, cells_root);
-    if (ctx) {
-        for (auto &item : ctx->cells) {
-            auto id = item.first;
-            QString name = QString(id.c_str(ctx));
-            IdStringTreeItem *newItem = new IdStringTreeItem(id, ElementType::CELL, name, nullptr);
-            nameToItem[4].insert(name, newItem);
-        }
-    }
-    for (auto item : nameToItem[4].toStdMap()) {
-        cells_root->addChild(item.second);
-    }
-}
-QtProperty *DesignWidget::addTopLevelProperty(const QString &id)
-{
-    QtProperty *topItem = groupManager->addProperty(id);
-    propertyToId[topItem] = id;
-    idToProperty[id] = topItem;
-    propertyEditor->addProperty(topItem);
-    return topItem;
-}
-
-void DesignWidget::clearProperties()
-{
-    QMap<QtProperty *, QString>::ConstIterator itProp = propertyToId.constBegin();
-    while (itProp != propertyToId.constEnd()) {
-        delete itProp.key();
-        itProp++;
-    }
-    propertyToId.clear();
-    idToProperty.clear();
-}
-
-<<<<<<< HEAD
-void DesignWidget::onItemClicked(QTreeWidgetItem *clickItem, int pos)
-{
-    if (!clickItem->parent())
-        return;
-
-=======
-QString DesignWidget::getElementTypeName(ElementType type)
-{
-    if (type == ElementType::NONE)
-        return "";
-    if (type == ElementType::BEL)
-        return "BEL";
-    if (type == ElementType::WIRE)
-        return "WIRE";
-    if (type == ElementType::PIP)
-        return "PIP";
-    if (type == ElementType::NET)
-        return "NET";
-    if (type == ElementType::CELL)
-        return "CELL";
-    return "";
-}
-int DesignWidget::getElementIndex(ElementType type)
-{
-    if (type == ElementType::BEL)
-        return 0;
-    if (type == ElementType::WIRE)
-        return 1;
-    if (type == ElementType::PIP)
-        return 2;
-    if (type == ElementType::NET)
-        return 3;
-    if (type == ElementType::CELL)
-        return 4;
-    return -1;
-}
-
-ElementType DesignWidget::getElementTypeByName(QString type)
-{
-    if (type == "BEL")
-        return ElementType::BEL;
-    if (type == "WIRE")
-        return ElementType::WIRE;
-    if (type == "PIP")
-        return ElementType::PIP;
-    if (type == "NET")
-        return ElementType::NET;
-    if (type == "CELL")
-        return ElementType::CELL;
-    return ElementType::NONE;
-}
-
-void DesignWidget::addProperty(QtProperty *topItem, int propertyType, const QString &name, QVariant value,
-                               const ElementType &type)
-{
-    QtVariantProperty *item = readOnlyManager->addProperty(propertyType, name);
-    item->setValue(value);
-    item->setPropertyId(getElementTypeName(type));
-    topItem->addSubProperty(item);
-}
-
-QtProperty *DesignWidget::addSubGroup(QtProperty *topItem, const QString &name)
-{
-    QtProperty *item = groupManager->addProperty(name);
-    topItem->addSubProperty(item);
-    return item;
-}
-
-void DesignWidget::onItemSelectionChanged()
-{
-    if (treeWidget->selectedItems().size() == 0)
-        return;
-
-    QTreeWidgetItem *clickItem = treeWidget->selectedItems().at(0);
-
-    if (!clickItem->parent())
-        return;
-
->>>>>>> 21bf78da
-    ElementType type = static_cast<ElementTreeItem *>(clickItem)->getType();
-    if (type == ElementType::NONE) {
-        return;
-    }
-
-    std::vector<DecalXY> decals;
-
-    addToHistory(clickItem);
-
-    clearProperties();
-    if (type == ElementType::BEL) {
-        IdString c = static_cast<IdStringTreeItem *>(clickItem)->getData();
-        BelId bel = ctx->getBelByName(c);
-
-        decals.push_back(ctx->getBelDecal(bel));
-        Q_EMIT selected(decals);
-
-        QtProperty *topItem = addTopLevelProperty("Bel");
-
-        addProperty(topItem, QVariant::String, "Name", c.c_str(ctx));
-        addProperty(topItem, QVariant::String, "Type", ctx->belTypeToId(ctx->getBelType(bel)).c_str(ctx));
-        addProperty(topItem, QVariant::Bool, "Available", ctx->checkBelAvail(bel));
-        addProperty(topItem, QVariant::String, "Bound Cell", ctx->getBoundBelCell(bel).c_str(ctx), ElementType::CELL);
-        addProperty(topItem, QVariant::String, "Conflicting Cell", ctx->getConflictingBelCell(bel).c_str(ctx),
-                    ElementType::CELL);
-
-    } else if (type == ElementType::WIRE) {
-        IdString c = static_cast<IdStringTreeItem *>(clickItem)->getData();
-        WireId wire = ctx->getWireByName(c);
-
-        decals.push_back(ctx->getWireDecal(wire));
-        Q_EMIT selected(decals);
-
-        QtProperty *topItem = addTopLevelProperty("Wire");
-
-        addProperty(topItem, QVariant::String, "Name", c.c_str(ctx));
-        addProperty(topItem, QVariant::Bool, "Available", ctx->checkWireAvail(wire));
-        addProperty(topItem, QVariant::String, "Bound Net", ctx->getBoundWireNet(wire).c_str(ctx), ElementType::NET);
-        addProperty(topItem, QVariant::String, "Conflicting Net", ctx->getConflictingWireNet(wire).c_str(ctx),
-                    ElementType::NET);
-
-        QtProperty *belpinItem = addSubGroup(topItem, "BelPin Uphill");
-        BelPin uphill = ctx->getBelPinUphill(wire);
-        if (uphill.bel != BelId())
-            addProperty(belpinItem, QVariant::String, "Bel", ctx->getBelName(uphill.bel).c_str(ctx), ElementType::BEL);
-        else
-            addProperty(belpinItem, QVariant::String, "Bel", "", ElementType::BEL);
-
-        addProperty(belpinItem, QVariant::String, "PortPin", ctx->portPinToId(uphill.pin).c_str(ctx), ElementType::BEL);
-
-        QtProperty *downhillItem = addSubGroup(topItem, "BelPin Downhill");
-        for (const auto &item : ctx->getBelPinsDownhill(wire)) {
-            QString belname = "";
-            if (item.bel != BelId())
-                belname = ctx->getBelName(item.bel).c_str(ctx);
-            QString pinname = ctx->portPinToId(item.pin).c_str(ctx);
-
-            QtProperty *dhItem = addSubGroup(downhillItem, belname + "-" + pinname);
-            addProperty(dhItem, QVariant::String, "Bel", belname, ElementType::BEL);
-            addProperty(dhItem, QVariant::String, "PortPin", pinname);
-        }
-
-        int counter = 0;
-        QtProperty *pipsDownItem = addSubGroup(downhillItem, "Pips Downhill");
-        for (const auto &item : ctx->getPipsDownhill(wire)) {
-            addProperty(pipsDownItem, QVariant::String, "", ctx->getPipName(item).c_str(ctx), ElementType::PIP);
-            counter++;
-            if (counter == 50) {
-                addProperty(pipsDownItem, QVariant::String, "Warning", "Too many items...", ElementType::NONE);
-                break;
-            }
-        }
-
-        counter = 0;
-        QtProperty *pipsUpItem = addSubGroup(downhillItem, "Pips Uphill");
-        for (const auto &item : ctx->getPipsUphill(wire)) {
-            addProperty(pipsUpItem, QVariant::String, "", ctx->getPipName(item).c_str(ctx), ElementType::PIP);
-            counter++;
-            if (counter == 50) {
-                addProperty(pipsUpItem, QVariant::String, "Warning", "Too many items...", ElementType::NONE);
-                break;
-            }
-        }
-    } else if (type == ElementType::PIP) {
-        IdString c = static_cast<IdStringTreeItem *>(clickItem)->getData();
-        PipId pip = ctx->getPipByName(c);
-
-        decals.push_back(ctx->getPipDecal(pip));
-        Q_EMIT selected(decals);
-
-        QtProperty *topItem = addTopLevelProperty("Pip");
-
-        addProperty(topItem, QVariant::String, "Name", c.c_str(ctx));
-        addProperty(topItem, QVariant::Bool, "Available", ctx->checkPipAvail(pip));
-        addProperty(topItem, QVariant::String, "Bound Net", ctx->getBoundPipNet(pip).c_str(ctx), ElementType::NET);
-        addProperty(topItem, QVariant::String, "Conflicting Net", ctx->getConflictingPipNet(pip).c_str(ctx),
-                    ElementType::NET);
-        addProperty(topItem, QVariant::String, "Src Wire", ctx->getWireName(ctx->getPipSrcWire(pip)).c_str(ctx),
-                    ElementType::WIRE);
-        addProperty(topItem, QVariant::String, "Dest Wire", ctx->getWireName(ctx->getPipDstWire(pip)).c_str(ctx),
-                    ElementType::WIRE);
-
-        DelayInfo delay = ctx->getPipDelay(pip);
-
-        QtProperty *delayItem = addSubGroup(topItem, "Delay");
-        addProperty(delayItem, QVariant::Double, "Raise", delay.raiseDelay());
-        addProperty(delayItem, QVariant::Double, "Fall", delay.fallDelay());
-        addProperty(delayItem, QVariant::Double, "Average", delay.avgDelay());
-    } else if (type == ElementType::NET) {
-        IdString c = static_cast<IdStringTreeItem *>(clickItem)->getData();
-        NetInfo *net = ctx->nets.at(c).get();
-
-        QtProperty *topItem = addTopLevelProperty("Net");
-
-        addProperty(topItem, QVariant::String, "Name", net->name.c_str(ctx));
-
-        QtProperty *driverItem = addSubGroup(topItem, "Driver");
-        addProperty(driverItem, QVariant::String, "Port", net->driver.port.c_str(ctx));
-        addProperty(driverItem, QVariant::Double, "Budget", net->driver.budget);
-        if (net->driver.cell)
-            addProperty(driverItem, QVariant::String, "Cell", net->driver.cell->name.c_str(ctx), ElementType::CELL);
-        else
-            addProperty(driverItem, QVariant::String, "Cell", "", ElementType::CELL);
-
-        QtProperty *usersItem = addSubGroup(topItem, "Users");
-        for (auto &item : net->users) {
-            QtProperty *portItem = addSubGroup(usersItem, item.port.c_str(ctx));
-
-            addProperty(portItem, QVariant::String, "Port", item.port.c_str(ctx));
-            addProperty(portItem, QVariant::Double, "Budget", item.budget);
-            if (item.cell)
-                addProperty(portItem, QVariant::String, "Cell", item.cell->name.c_str(ctx), ElementType::CELL);
-            else
-                addProperty(portItem, QVariant::String, "Cell", "", ElementType::CELL);
-        }
-
-        QtProperty *attrsItem = addSubGroup(topItem, "Attributes");
-        for (auto &item : net->attrs) {
-            addProperty(attrsItem, QVariant::String, item.first.c_str(ctx), item.second.c_str());
-        }
-
-        QtProperty *wiresItem = addSubGroup(topItem, "Wires");
-        for (auto &item : net->wires) {
-            auto name = ctx->getWireName(item.first).c_str(ctx);
-
-            QtProperty *wireItem = addSubGroup(wiresItem, name);
-            addProperty(wireItem, QVariant::String, "Name", name);
-
-            if (item.second.pip != PipId())
-                addProperty(wireItem, QVariant::String, "Pip", ctx->getPipName(item.second.pip).c_str(ctx),
-                            ElementType::PIP);
-            else
-                addProperty(wireItem, QVariant::String, "Pip", "", ElementType::PIP);
-
-            addProperty(wireItem, QVariant::Int, "Strength", (int)item.second.strength);
-        }
-
-    } else if (type == ElementType::CELL) {
-        IdString c = static_cast<IdStringTreeItem *>(clickItem)->getData();
-        CellInfo *cell = ctx->cells.at(c).get();
-
-        QtProperty *topItem = addTopLevelProperty("Cell");
-
-        addProperty(topItem, QVariant::String, "Name", cell->name.c_str(ctx));
-        addProperty(topItem, QVariant::String, "Type", cell->type.c_str(ctx));
-        if (cell->bel != BelId())
-            addProperty(topItem, QVariant::String, "Bel", ctx->getBelName(cell->bel).c_str(ctx), ElementType::BEL);
-        else
-            addProperty(topItem, QVariant::String, "Bel", "", ElementType::BEL);
-        addProperty(topItem, QVariant::Int, "Bel strength", int(cell->belStrength));
-
-        QtProperty *cellPortsItem = addSubGroup(topItem, "Ports");
-        for (auto &item : cell->ports) {
-            PortInfo p = item.second;
-
-            QtProperty *portInfoItem = addSubGroup(cellPortsItem, p.name.c_str(ctx));
-            addProperty(portInfoItem, QVariant::String, "Name", p.name.c_str(ctx));
-            addProperty(portInfoItem, QVariant::Int, "Type", int(p.type));
-            if (p.net)
-                addProperty(portInfoItem, QVariant::String, "Net", p.net->name.c_str(ctx), ElementType::NET);
-            else
-                addProperty(portInfoItem, QVariant::String, "Net", "", ElementType::NET);
-        }
-
-        QtProperty *cellAttrItem = addSubGroup(topItem, "Attributes");
-        for (auto &item : cell->attrs) {
-            addProperty(cellAttrItem, QVariant::String, item.first.c_str(ctx), item.second.c_str());
-        }
-
-        QtProperty *cellParamsItem = addSubGroup(topItem, "Parameters");
-        for (auto &item : cell->params) {
-            addProperty(cellParamsItem, QVariant::String, item.first.c_str(ctx), item.second.c_str());
-        }
-
-        QtProperty *cellPinsItem = groupManager->addProperty("Pins");
-        topItem->addSubProperty(cellPinsItem);
-        for (auto &item : cell->pins) {
-            std::string cell_port = item.first.c_str(ctx);
-            std::string bel_pin = item.second.c_str(ctx);
-
-            QtProperty *pinGroupItem = addSubGroup(cellPortsItem, (cell_port + " -> " + bel_pin).c_str());
-
-            addProperty(pinGroupItem, QVariant::String, "Cell", cell_port.c_str(), ElementType::CELL);
-            addProperty(pinGroupItem, QVariant::String, "Bel", bel_pin.c_str(), ElementType::BEL);
-        }
-    }
-}
-
-std::vector<DecalXY> DesignWidget::getDecals(ElementType type, IdString value)
-{
-    std::vector<DecalXY> decals;
-    switch (type) {
-    case ElementType::BEL: {
-        BelId bel = ctx->getBelByName(value);
-        if (bel != BelId()) {
-            decals.push_back(ctx->getBelDecal(bel));
-        }
-    } break;
-    case ElementType::WIRE: {
-        WireId wire = ctx->getWireByName(value);
-        if (wire != WireId()) {
-            decals.push_back(ctx->getWireDecal(wire));
-            Q_EMIT selected(decals);
-        }
-    } break;
-    case ElementType::PIP: {
-        PipId pip = ctx->getPipByName(value);
-        if (pip != PipId()) {
-            decals.push_back(ctx->getPipDecal(pip));
-            Q_EMIT selected(decals);
-        }
-    } break;
-    case ElementType::NET: {
-    } break;
-    case ElementType::CELL: {
-    } break;
-    default:
-        break;
-    }
-    return decals;
-}
-
-void DesignWidget::updateHighlightGroup(QTreeWidgetItem *item, int group)
-{
-    if (highlightSelected.contains(item)) {
-        if (highlightSelected[item] == group) {
-            highlightSelected.remove(item);
-        } else
-            highlightSelected[item] = group;
-    } else
-        highlightSelected.insert(item, group);
-
-    std::vector<DecalXY> decals;
-
-    for (auto it : highlightSelected.toStdMap()) {
-        if (it.second == group) {
-            ElementType type = static_cast<ElementTreeItem *>(it.first)->getType();
-            IdString value = static_cast<IdStringTreeItem *>(it.first)->getData();
-            std::vector<DecalXY> d = getDecals(type, value);
-            std::move(d.begin(), d.end(), std::back_inserter(decals));
-        }
-    }
-
-    Q_EMIT highlight(decals, group);
-}
-
-void DesignWidget::prepareMenuProperty(const QPoint &pos)
-{
-    QTreeWidget *tree = propertyEditor->treeWidget();
-
-    itemContextMenu = tree->itemAt(pos);
-    if (itemContextMenu->parent() == nullptr)
-        return;
-
-    QtBrowserItem *browserItem = propertyEditor->itemToBrowserItem(itemContextMenu);
-    if (!browserItem)
-        return;
-    QtProperty *selectedProperty = browserItem->property();
-    ElementType type = getElementTypeByName(selectedProperty->propertyId());
-    if (type == ElementType::NONE)
-        return;
-    IdString value = ctx->id(selectedProperty->valueText().toStdString());
-
-    QTreeWidgetItem *item = nameToItem[getElementIndex(type)].value(value.c_str(ctx));
-
-    QMenu menu(this);
-    QAction *selectAction = new QAction("&Select", this);
-    connect(selectAction, &QAction::triggered, this, [this, type, value] { Q_EMIT selected(getDecals(type, value)); });
-    menu.addAction(selectAction);
-
-    QMenu *subMenu = menu.addMenu("Highlight");
-    QActionGroup *group = new QActionGroup(this);
-    group->setExclusive(true);
-    for (int i = 0; i < 8; i++) {
-        QPixmap pixmap(32, 32);
-        pixmap.fill(QColor(highlightColors[i]));
-        QAction *action = new QAction(QIcon(pixmap), ("Group " + std::to_string(i)).c_str(), this);
-        action->setCheckable(true);
-        subMenu->addAction(action);
-        group->addAction(action);
-        if (highlightSelected.contains(item) && highlightSelected[item] == i)
-            action->setChecked(true);
-        connect(action, &QAction::triggered, this, [this, i, item] { updateHighlightGroup(item, i); });
-    }
-    menu.exec(tree->mapToGlobal(pos));
-}
-
-void DesignWidget::prepareMenuTree(const QPoint &pos)
-{
-    QTreeWidget *tree = treeWidget;
-
-    itemContextMenu = tree->itemAt(pos);
-
-    ElementType type = static_cast<ElementTreeItem *>(itemContextMenu)->getType();
-    IdString value = static_cast<IdStringTreeItem *>(itemContextMenu)->getData();
-
-    if (type == ElementType::NONE)
-        return;
-
-    QTreeWidgetItem *item = nameToItem[getElementIndex(type)].value(value.c_str(ctx));
-
-    QMenu menu(this);
-    QMenu *subMenu = menu.addMenu("Highlight");
-    QActionGroup *group = new QActionGroup(this);
-    group->setExclusive(true);
-    for (int i = 0; i < 8; i++) {
-        QPixmap pixmap(32, 32);
-        pixmap.fill(QColor(highlightColors[i]));
-        QAction *action = new QAction(QIcon(pixmap), ("Group " + std::to_string(i)).c_str(), this);
-        action->setCheckable(true);
-        subMenu->addAction(action);
-        group->addAction(action);
-        if (highlightSelected.contains(item) && highlightSelected[item] == i)
-            action->setChecked(true);
-        connect(action, &QAction::triggered, this, [this, i, item] { updateHighlightGroup(item, i); });
-    }
-    menu.exec(tree->mapToGlobal(pos));
-}
-
-void DesignWidget::onItemDoubleClicked(QTreeWidgetItem *item, int column)
-{
-    QtProperty *selectedProperty = propertyEditor->itemToBrowserItem(item)->property();
-    ElementType type = getElementTypeByName(selectedProperty->propertyId());
-    QString value = selectedProperty->valueText();
-    int index = getElementIndex(type);
-    switch (type) {
-    case ElementType::NONE:
-        return;
-    default: {
-        if (nameToItem[index].contains(value))
-            treeWidget->setCurrentItem(nameToItem[index].value(value));
-    } break;
-    }
-}
-
-NEXTPNR_NAMESPACE_END
+/*
+ *  nextpnr -- Next Generation Place and Route
+ *
+ *  Copyright (C) 2018  Miodrag Milanovic <miodrag@symbioticeda.com>
+ *
+ *  Permission to use, copy, modify, and/or distribute this software for any
+ *  purpose with or without fee is hereby granted, provided that the above
+ *  copyright notice and this permission notice appear in all copies.
+ *
+ *  THE SOFTWARE IS PROVIDED "AS IS" AND THE AUTHOR DISCLAIMS ALL WARRANTIES
+ *  WITH REGARD TO THIS SOFTWARE INCLUDING ALL IMPLIED WARRANTIES OF
+ *  MERCHANTABILITY AND FITNESS. IN NO EVENT SHALL THE AUTHOR BE LIABLE FOR
+ *  ANY SPECIAL, DIRECT, INDIRECT, OR CONSEQUENTIAL DAMAGES OR ANY DAMAGES
+ *  WHATSOEVER RESULTING FROM LOSS OF USE, DATA OR PROFITS, WHETHER IN AN
+ *  ACTION OF CONTRACT, NEGLIGENCE OR OTHER TORTIOUS ACTION, ARISING OUT OF
+ *  OR IN CONNECTION WITH THE USE OR PERFORMANCE OF THIS SOFTWARE.
+ *
+ */
+
+#include "designwidget.h"
+#include <QAction>
+#include <QGridLayout>
+#include <QLineEdit>
+#include <QMenu>
+#include <QSplitter>
+#include <QToolBar>
+#include <QTreeWidgetItem>
+#include "fpgaviewwidget.h"
+
+NEXTPNR_NAMESPACE_BEGIN
+
+class ElementTreeItem : public QTreeWidgetItem
+{
+  public:
+    ElementTreeItem(ElementType t, QString str, QTreeWidgetItem *parent)
+            : QTreeWidgetItem(parent, QStringList(str)), type(t)
+    {
+    }
+    virtual ~ElementTreeItem(){};
+
+    ElementType getType() { return type; };
+
+  private:
+    ElementType type;
+};
+
+class IdStringTreeItem : public ElementTreeItem
+{
+  public:
+    IdStringTreeItem(IdString d, ElementType t, QString str, QTreeWidgetItem *parent) : ElementTreeItem(t, str, parent)
+    {
+        this->data = d;
+    }
+    virtual ~IdStringTreeItem(){};
+
+    IdString getData() { return this->data; };
+
+  private:
+    IdString data;
+};
+
+DesignWidget::DesignWidget(QWidget *parent) : QWidget(parent), ctx(nullptr), nets_root(nullptr), cells_root(nullptr)
+{
+
+    treeWidget = new QTreeWidget();
+
+    // Add tree view
+    treeWidget->setColumnCount(1);
+    treeWidget->setHeaderLabel("Items");
+    treeWidget->setContextMenuPolicy(Qt::CustomContextMenu);
+
+    // Add property view
+    variantManager = new QtVariantPropertyManager(this);
+    readOnlyManager = new QtVariantPropertyManager(this);
+    groupManager = new QtGroupPropertyManager(this);
+    variantFactory = new QtVariantEditorFactory(this);
+    propertyEditor = new QtTreePropertyBrowser(this);
+    propertyEditor->setFactoryForManager(variantManager, variantFactory);
+    propertyEditor->setPropertiesWithoutValueMarked(true);
+    propertyEditor->show();
+    propertyEditor->treeWidget()->setContextMenuPolicy(Qt::CustomContextMenu);
+
+    QLineEdit *lineEdit = new QLineEdit();
+    lineEdit->setClearButtonEnabled(true);
+    lineEdit->addAction(QIcon(":/icons/resources/zoom.png"), QLineEdit::LeadingPosition);
+    lineEdit->setPlaceholderText("Search...");
+
+    actionFirst = new QAction("", this);
+    actionFirst->setIcon(QIcon(":/icons/resources/resultset_first.png"));
+    actionFirst->setEnabled(false);
+    connect(actionFirst, &QAction::triggered, this, [this] {
+        history_ignore = true;
+        history_index = 0;
+        treeWidget->setCurrentItem(history.at(history_index));
+        updateButtons();
+    });
+
+    actionPrev = new QAction("", this);
+    actionPrev->setIcon(QIcon(":/icons/resources/resultset_previous.png"));
+    actionPrev->setEnabled(false);
+    connect(actionPrev, &QAction::triggered, this, [this] {
+        history_ignore = true;
+        history_index--;
+        treeWidget->setCurrentItem(history.at(history_index));
+        updateButtons();
+    });
+
+    actionNext = new QAction("", this);
+    actionNext->setIcon(QIcon(":/icons/resources/resultset_next.png"));
+    actionNext->setEnabled(false);
+    connect(actionNext, &QAction::triggered, this, [this] {
+        history_ignore = true;
+        history_index++;
+        treeWidget->setCurrentItem(history.at(history_index));
+        updateButtons();
+    });
+
+    actionLast = new QAction("", this);
+    actionLast->setIcon(QIcon(":/icons/resources/resultset_last.png"));
+    actionLast->setEnabled(false);
+    connect(actionLast, &QAction::triggered, this, [this] {
+        history_ignore = true;
+        history_index = int(history.size() - 1);
+        treeWidget->setCurrentItem(history.at(history_index));
+        updateButtons();
+    });
+
+    QToolBar *toolbar = new QToolBar();
+    toolbar->addAction(actionFirst);
+    toolbar->addAction(actionPrev);
+    toolbar->addAction(actionNext);
+    toolbar->addAction(actionLast);
+
+    QWidget *topWidget = new QWidget();
+    QVBoxLayout *vbox1 = new QVBoxLayout();
+    topWidget->setLayout(vbox1);
+    vbox1->setSpacing(5);
+    vbox1->setContentsMargins(0, 0, 0, 0);
+    vbox1->addWidget(lineEdit);
+    vbox1->addWidget(treeWidget);
+
+    QWidget *toolbarWidget = new QWidget();
+    QHBoxLayout *hbox = new QHBoxLayout;
+    hbox->setAlignment(Qt::AlignCenter);
+    toolbarWidget->setLayout(hbox);
+    hbox->setSpacing(0);
+    hbox->setContentsMargins(0, 0, 0, 0);
+    hbox->addWidget(toolbar);
+
+    QWidget *btmWidget = new QWidget();
+
+    QVBoxLayout *vbox2 = new QVBoxLayout();
+    btmWidget->setLayout(vbox2);
+    vbox2->setSpacing(0);
+    vbox2->setContentsMargins(0, 0, 0, 0);
+    vbox2->addWidget(toolbarWidget);
+    vbox2->addWidget(propertyEditor);
+
+    QSplitter *splitter = new QSplitter(Qt::Vertical);
+    splitter->addWidget(topWidget);
+    splitter->addWidget(btmWidget);
+
+    QGridLayout *mainLayout = new QGridLayout();
+    mainLayout->setSpacing(0);
+    mainLayout->setContentsMargins(0, 0, 0, 0);
+    mainLayout->addWidget(splitter);
+    setLayout(mainLayout);
+
+    // Connection
+    connect(propertyEditor->treeWidget(), &QTreeWidget::customContextMenuRequested, this,
+            &DesignWidget::prepareMenuProperty);
+    connect(propertyEditor->treeWidget(), &QTreeWidget::itemDoubleClicked, this, &DesignWidget::onItemDoubleClicked);
+
+    connect(treeWidget, SIGNAL(itemSelectionChanged()), SLOT(onItemSelectionChanged()));
+    connect(treeWidget, &QTreeWidget::customContextMenuRequested, this, &DesignWidget::prepareMenuTree);
+
+    history_index = -1;
+    history_ignore = false;
+
+    highlightColors[0] = QColor("#6495ed");
+    highlightColors[1] = QColor("#7fffd4");
+    highlightColors[2] = QColor("#98fb98");
+    highlightColors[3] = QColor("#ffd700");
+    highlightColors[4] = QColor("#cd5c5c");
+    highlightColors[5] = QColor("#fa8072");
+    highlightColors[6] = QColor("#ff69b4");
+    highlightColors[7] = QColor("#da70d6");
+}
+
+DesignWidget::~DesignWidget() {}
+
+void DesignWidget::updateButtons()
+{
+    int count = int(history.size());
+    actionFirst->setEnabled(history_index > 0);
+    actionPrev->setEnabled(history_index > 0);
+    actionNext->setEnabled(history_index < (count - 1));
+    actionLast->setEnabled(history_index < (count - 1));
+}
+
+void DesignWidget::addToHistory(QTreeWidgetItem *item)
+{
+    if (!history_ignore) {
+        int count = int(history.size());
+        for (int i = count - 1; i > history_index; i--)
+            history.pop_back();
+        history.push_back(item);
+        history_index++;
+    }
+    history_ignore = false;
+    updateButtons();
+}
+
+void DesignWidget::newContext(Context *ctx)
+{
+    treeWidget->clear();
+    history_ignore = false;
+    history_index = -1;
+    history.clear();
+    updateButtons();
+
+    for (int i = 0; i < 6; i++)
+        nameToItem[i].clear();
+
+    this->ctx = ctx;
+
+    // Add bels to tree
+    QTreeWidgetItem *bel_root = new QTreeWidgetItem(treeWidget);
+    QMap<QString, QTreeWidgetItem *> bel_items;
+    bel_root->setText(0, "Bels");
+    treeWidget->insertTopLevelItem(0, bel_root);
+    if (ctx) {
+        Q_EMIT contextLoadStatus("Configuring bels...");
+        for (auto bel : ctx->getBels()) {
+            auto id = ctx->getBelName(bel);
+            QStringList items = QString(id.c_str(ctx)).split("/");
+            QString name;
+            QTreeWidgetItem *parent = nullptr;
+            for (int i = 0; i < items.size(); i++) {
+                if (!name.isEmpty())
+                    name += "/";
+                name += items.at(i);
+                if (!bel_items.contains(name)) {
+                    if (i == items.size() - 1)
+                        nameToItem[0].insert(name, new IdStringTreeItem(id, ElementType::BEL, items.at(i), parent));
+                    else
+                        bel_items.insert(name, new ElementTreeItem(ElementType::NONE, items.at(i), parent));
+                }
+                parent = bel_items[name];
+            }
+        }
+    }
+    for (auto bel : bel_items.toStdMap()) {
+        bel_root->addChild(bel.second);
+    }
+    for (auto bel : nameToItem[0].toStdMap()) {
+        bel_root->addChild(bel.second);
+    }
+
+    // Add wires to tree
+    QTreeWidgetItem *wire_root = new QTreeWidgetItem(treeWidget);
+    QMap<QString, QTreeWidgetItem *> wire_items;
+    wire_root->setText(0, "Wires");
+    treeWidget->insertTopLevelItem(0, wire_root);
+    if (ctx) {
+        Q_EMIT contextLoadStatus("Configuring wires...");
+        for (auto wire : ctx->getWires()) {
+            auto id = ctx->getWireName(wire);
+            QStringList items = QString(id.c_str(ctx)).split("/");
+            QString name;
+            QTreeWidgetItem *parent = nullptr;
+            for (int i = 0; i < items.size(); i++) {
+                if (!name.isEmpty())
+                    name += "/";
+                name += items.at(i);
+                if (!wire_items.contains(name)) {
+                    if (i == items.size() - 1)
+                        nameToItem[1].insert(name, new IdStringTreeItem(id, ElementType::WIRE, items.at(i), parent));
+                    else
+                        wire_items.insert(name, new ElementTreeItem(ElementType::NONE, items.at(i), parent));
+                }
+                parent = wire_items[name];
+            }
+        }
+    }
+    for (auto wire : wire_items.toStdMap()) {
+        wire_root->addChild(wire.second);
+    }
+    for (auto wire : nameToItem[1].toStdMap()) {
+        wire_root->addChild(wire.second);
+    }
+    // Add pips to tree
+    QTreeWidgetItem *pip_root = new QTreeWidgetItem(treeWidget);
+    QMap<QString, QTreeWidgetItem *> pip_items;
+    pip_root->setText(0, "Pips");
+    treeWidget->insertTopLevelItem(0, pip_root);
+    if (ctx) {
+        Q_EMIT contextLoadStatus("Configuring pips...");
+        for (auto pip : ctx->getPips()) {
+            auto id = ctx->getPipName(pip);
+            QStringList items = QString(id.c_str(ctx)).split("/");
+            QString name;
+            QTreeWidgetItem *parent = nullptr;
+            for (int i = 0; i < items.size(); i++) {
+                if (!name.isEmpty())
+                    name += "/";
+                name += items.at(i);
+                if (!pip_items.contains(name)) {
+                    if (i == items.size() - 1)
+                        nameToItem[2].insert(name, new IdStringTreeItem(id, ElementType::PIP, items.at(i), parent));
+                    else
+                        pip_items.insert(name, new ElementTreeItem(ElementType::NONE, items.at(i), parent));
+                }
+                parent = pip_items[name];
+            }
+        }
+    }
+    for (auto pip : pip_items.toStdMap()) {
+        pip_root->addChild(pip.second);
+    }
+    for (auto pip : nameToItem[2].toStdMap()) {
+        pip_root->addChild(pip.second);
+    }
+
+    // Add nets to tree
+    nets_root = new QTreeWidgetItem(treeWidget);
+    nets_root->setText(0, "Nets");
+    treeWidget->insertTopLevelItem(0, nets_root);
+
+    // Add cells to tree
+    cells_root = new QTreeWidgetItem(treeWidget);
+    cells_root->setText(0, "Cells");
+    treeWidget->insertTopLevelItem(0, cells_root);
+
+    Q_EMIT finishContextLoad();
+}
+
+void DesignWidget::updateTree()
+{
+    clearProperties();
+    delete nets_root;
+    delete cells_root;
+    nameToItem[3].clear();
+    nameToItem[4].clear();
+
+    // Add nets to tree
+    nets_root = new QTreeWidgetItem(treeWidget);
+    nets_root->setText(0, "Nets");
+    treeWidget->insertTopLevelItem(0, nets_root);
+    if (ctx) {
+        for (auto &item : ctx->nets) {
+            auto id = item.first;
+            QString name = QString(id.c_str(ctx));
+            IdStringTreeItem *newItem = new IdStringTreeItem(id, ElementType::NET, name, nullptr);
+            nameToItem[3].insert(name, newItem);
+        }
+    }
+    for (auto item : nameToItem[3].toStdMap()) {
+        nets_root->addChild(item.second);
+    }
+
+    // Add cells to tree
+    cells_root = new QTreeWidgetItem(treeWidget);
+    cells_root->setText(0, "Cells");
+    treeWidget->insertTopLevelItem(0, cells_root);
+    if (ctx) {
+        for (auto &item : ctx->cells) {
+            auto id = item.first;
+            QString name = QString(id.c_str(ctx));
+            IdStringTreeItem *newItem = new IdStringTreeItem(id, ElementType::CELL, name, nullptr);
+            nameToItem[4].insert(name, newItem);
+        }
+    }
+    for (auto item : nameToItem[4].toStdMap()) {
+        cells_root->addChild(item.second);
+    }
+}
+QtProperty *DesignWidget::addTopLevelProperty(const QString &id)
+{
+    QtProperty *topItem = groupManager->addProperty(id);
+    propertyToId[topItem] = id;
+    idToProperty[id] = topItem;
+    propertyEditor->addProperty(topItem);
+    return topItem;
+}
+
+void DesignWidget::clearProperties()
+{
+    QMap<QtProperty *, QString>::ConstIterator itProp = propertyToId.constBegin();
+    while (itProp != propertyToId.constEnd()) {
+        delete itProp.key();
+        itProp++;
+    }
+    propertyToId.clear();
+    idToProperty.clear();
+}
+
+QString DesignWidget::getElementTypeName(ElementType type)
+{
+    if (type == ElementType::NONE)
+        return "";
+    if (type == ElementType::BEL)
+        return "BEL";
+    if (type == ElementType::WIRE)
+        return "WIRE";
+    if (type == ElementType::PIP)
+        return "PIP";
+    if (type == ElementType::NET)
+        return "NET";
+    if (type == ElementType::CELL)
+        return "CELL";
+    return "";
+}
+int DesignWidget::getElementIndex(ElementType type)
+{
+    if (type == ElementType::BEL)
+        return 0;
+    if (type == ElementType::WIRE)
+        return 1;
+    if (type == ElementType::PIP)
+        return 2;
+    if (type == ElementType::NET)
+        return 3;
+    if (type == ElementType::CELL)
+        return 4;
+    return -1;
+}
+
+ElementType DesignWidget::getElementTypeByName(QString type)
+{
+    if (type == "BEL")
+        return ElementType::BEL;
+    if (type == "WIRE")
+        return ElementType::WIRE;
+    if (type == "PIP")
+        return ElementType::PIP;
+    if (type == "NET")
+        return ElementType::NET;
+    if (type == "CELL")
+        return ElementType::CELL;
+    return ElementType::NONE;
+}
+
+void DesignWidget::addProperty(QtProperty *topItem, int propertyType, const QString &name, QVariant value,
+                               const ElementType &type)
+{
+    QtVariantProperty *item = readOnlyManager->addProperty(propertyType, name);
+    item->setValue(value);
+    item->setPropertyId(getElementTypeName(type));
+    topItem->addSubProperty(item);
+}
+
+QtProperty *DesignWidget::addSubGroup(QtProperty *topItem, const QString &name)
+{
+    QtProperty *item = groupManager->addProperty(name);
+    topItem->addSubProperty(item);
+    return item;
+}
+
+void DesignWidget::onItemSelectionChanged()
+{
+    if (treeWidget->selectedItems().size() == 0)
+        return;
+
+    QTreeWidgetItem *clickItem = treeWidget->selectedItems().at(0);
+
+    if (!clickItem->parent())
+        return;
+
+    ElementType type = static_cast<ElementTreeItem *>(clickItem)->getType();
+    if (type == ElementType::NONE) {
+        return;
+    }
+
+    std::vector<DecalXY> decals;
+
+    addToHistory(clickItem);
+
+    clearProperties();
+    if (type == ElementType::BEL) {
+        IdString c = static_cast<IdStringTreeItem *>(clickItem)->getData();
+        BelId bel = ctx->getBelByName(c);
+
+        decals.push_back(ctx->getBelDecal(bel));
+        Q_EMIT selected(decals);
+
+        QtProperty *topItem = addTopLevelProperty("Bel");
+
+        addProperty(topItem, QVariant::String, "Name", c.c_str(ctx));
+        addProperty(topItem, QVariant::String, "Type", ctx->belTypeToId(ctx->getBelType(bel)).c_str(ctx));
+        addProperty(topItem, QVariant::Bool, "Available", ctx->checkBelAvail(bel));
+        addProperty(topItem, QVariant::String, "Bound Cell", ctx->getBoundBelCell(bel).c_str(ctx), ElementType::CELL);
+        addProperty(topItem, QVariant::String, "Conflicting Cell", ctx->getConflictingBelCell(bel).c_str(ctx),
+                    ElementType::CELL);
+
+    } else if (type == ElementType::WIRE) {
+        IdString c = static_cast<IdStringTreeItem *>(clickItem)->getData();
+        WireId wire = ctx->getWireByName(c);
+
+        decals.push_back(ctx->getWireDecal(wire));
+        Q_EMIT selected(decals);
+
+        QtProperty *topItem = addTopLevelProperty("Wire");
+
+        addProperty(topItem, QVariant::String, "Name", c.c_str(ctx));
+        addProperty(topItem, QVariant::Bool, "Available", ctx->checkWireAvail(wire));
+        addProperty(topItem, QVariant::String, "Bound Net", ctx->getBoundWireNet(wire).c_str(ctx), ElementType::NET);
+        addProperty(topItem, QVariant::String, "Conflicting Net", ctx->getConflictingWireNet(wire).c_str(ctx),
+                    ElementType::NET);
+
+        QtProperty *belpinItem = addSubGroup(topItem, "BelPin Uphill");
+        BelPin uphill = ctx->getBelPinUphill(wire);
+        if (uphill.bel != BelId())
+            addProperty(belpinItem, QVariant::String, "Bel", ctx->getBelName(uphill.bel).c_str(ctx), ElementType::BEL);
+        else
+            addProperty(belpinItem, QVariant::String, "Bel", "", ElementType::BEL);
+
+        addProperty(belpinItem, QVariant::String, "PortPin", ctx->portPinToId(uphill.pin).c_str(ctx), ElementType::BEL);
+
+        QtProperty *downhillItem = addSubGroup(topItem, "BelPin Downhill");
+        for (const auto &item : ctx->getBelPinsDownhill(wire)) {
+            QString belname = "";
+            if (item.bel != BelId())
+                belname = ctx->getBelName(item.bel).c_str(ctx);
+            QString pinname = ctx->portPinToId(item.pin).c_str(ctx);
+
+            QtProperty *dhItem = addSubGroup(downhillItem, belname + "-" + pinname);
+            addProperty(dhItem, QVariant::String, "Bel", belname, ElementType::BEL);
+            addProperty(dhItem, QVariant::String, "PortPin", pinname);
+        }
+
+        int counter = 0;
+        QtProperty *pipsDownItem = addSubGroup(downhillItem, "Pips Downhill");
+        for (const auto &item : ctx->getPipsDownhill(wire)) {
+            addProperty(pipsDownItem, QVariant::String, "", ctx->getPipName(item).c_str(ctx), ElementType::PIP);
+            counter++;
+            if (counter == 50) {
+                addProperty(pipsDownItem, QVariant::String, "Warning", "Too many items...", ElementType::NONE);
+                break;
+            }
+        }
+
+        counter = 0;
+        QtProperty *pipsUpItem = addSubGroup(downhillItem, "Pips Uphill");
+        for (const auto &item : ctx->getPipsUphill(wire)) {
+            addProperty(pipsUpItem, QVariant::String, "", ctx->getPipName(item).c_str(ctx), ElementType::PIP);
+            counter++;
+            if (counter == 50) {
+                addProperty(pipsUpItem, QVariant::String, "Warning", "Too many items...", ElementType::NONE);
+                break;
+            }
+        }
+    } else if (type == ElementType::PIP) {
+        IdString c = static_cast<IdStringTreeItem *>(clickItem)->getData();
+        PipId pip = ctx->getPipByName(c);
+
+        decals.push_back(ctx->getPipDecal(pip));
+        Q_EMIT selected(decals);
+
+        QtProperty *topItem = addTopLevelProperty("Pip");
+
+        addProperty(topItem, QVariant::String, "Name", c.c_str(ctx));
+        addProperty(topItem, QVariant::Bool, "Available", ctx->checkPipAvail(pip));
+        addProperty(topItem, QVariant::String, "Bound Net", ctx->getBoundPipNet(pip).c_str(ctx), ElementType::NET);
+        addProperty(topItem, QVariant::String, "Conflicting Net", ctx->getConflictingPipNet(pip).c_str(ctx),
+                    ElementType::NET);
+        addProperty(topItem, QVariant::String, "Src Wire", ctx->getWireName(ctx->getPipSrcWire(pip)).c_str(ctx),
+                    ElementType::WIRE);
+        addProperty(topItem, QVariant::String, "Dest Wire", ctx->getWireName(ctx->getPipDstWire(pip)).c_str(ctx),
+                    ElementType::WIRE);
+
+        DelayInfo delay = ctx->getPipDelay(pip);
+
+        QtProperty *delayItem = addSubGroup(topItem, "Delay");
+        addProperty(delayItem, QVariant::Double, "Raise", delay.raiseDelay());
+        addProperty(delayItem, QVariant::Double, "Fall", delay.fallDelay());
+        addProperty(delayItem, QVariant::Double, "Average", delay.avgDelay());
+    } else if (type == ElementType::NET) {
+        IdString c = static_cast<IdStringTreeItem *>(clickItem)->getData();
+        NetInfo *net = ctx->nets.at(c).get();
+
+        QtProperty *topItem = addTopLevelProperty("Net");
+
+        addProperty(topItem, QVariant::String, "Name", net->name.c_str(ctx));
+
+        QtProperty *driverItem = addSubGroup(topItem, "Driver");
+        addProperty(driverItem, QVariant::String, "Port", net->driver.port.c_str(ctx));
+        addProperty(driverItem, QVariant::Double, "Budget", net->driver.budget);
+        if (net->driver.cell)
+            addProperty(driverItem, QVariant::String, "Cell", net->driver.cell->name.c_str(ctx), ElementType::CELL);
+        else
+            addProperty(driverItem, QVariant::String, "Cell", "", ElementType::CELL);
+
+        QtProperty *usersItem = addSubGroup(topItem, "Users");
+        for (auto &item : net->users) {
+            QtProperty *portItem = addSubGroup(usersItem, item.port.c_str(ctx));
+
+            addProperty(portItem, QVariant::String, "Port", item.port.c_str(ctx));
+            addProperty(portItem, QVariant::Double, "Budget", item.budget);
+            if (item.cell)
+                addProperty(portItem, QVariant::String, "Cell", item.cell->name.c_str(ctx), ElementType::CELL);
+            else
+                addProperty(portItem, QVariant::String, "Cell", "", ElementType::CELL);
+        }
+
+        QtProperty *attrsItem = addSubGroup(topItem, "Attributes");
+        for (auto &item : net->attrs) {
+            addProperty(attrsItem, QVariant::String, item.first.c_str(ctx), item.second.c_str());
+        }
+
+        QtProperty *wiresItem = addSubGroup(topItem, "Wires");
+        for (auto &item : net->wires) {
+            auto name = ctx->getWireName(item.first).c_str(ctx);
+
+            QtProperty *wireItem = addSubGroup(wiresItem, name);
+            addProperty(wireItem, QVariant::String, "Name", name);
+
+            if (item.second.pip != PipId())
+                addProperty(wireItem, QVariant::String, "Pip", ctx->getPipName(item.second.pip).c_str(ctx),
+                            ElementType::PIP);
+            else
+                addProperty(wireItem, QVariant::String, "Pip", "", ElementType::PIP);
+
+            addProperty(wireItem, QVariant::Int, "Strength", (int)item.second.strength);
+        }
+
+    } else if (type == ElementType::CELL) {
+        IdString c = static_cast<IdStringTreeItem *>(clickItem)->getData();
+        CellInfo *cell = ctx->cells.at(c).get();
+
+        QtProperty *topItem = addTopLevelProperty("Cell");
+
+        addProperty(topItem, QVariant::String, "Name", cell->name.c_str(ctx));
+        addProperty(topItem, QVariant::String, "Type", cell->type.c_str(ctx));
+        if (cell->bel != BelId())
+            addProperty(topItem, QVariant::String, "Bel", ctx->getBelName(cell->bel).c_str(ctx), ElementType::BEL);
+        else
+            addProperty(topItem, QVariant::String, "Bel", "", ElementType::BEL);
+        addProperty(topItem, QVariant::Int, "Bel strength", int(cell->belStrength));
+
+        QtProperty *cellPortsItem = addSubGroup(topItem, "Ports");
+        for (auto &item : cell->ports) {
+            PortInfo p = item.second;
+
+            QtProperty *portInfoItem = addSubGroup(cellPortsItem, p.name.c_str(ctx));
+            addProperty(portInfoItem, QVariant::String, "Name", p.name.c_str(ctx));
+            addProperty(portInfoItem, QVariant::Int, "Type", int(p.type));
+            if (p.net)
+                addProperty(portInfoItem, QVariant::String, "Net", p.net->name.c_str(ctx), ElementType::NET);
+            else
+                addProperty(portInfoItem, QVariant::String, "Net", "", ElementType::NET);
+        }
+
+        QtProperty *cellAttrItem = addSubGroup(topItem, "Attributes");
+        for (auto &item : cell->attrs) {
+            addProperty(cellAttrItem, QVariant::String, item.first.c_str(ctx), item.second.c_str());
+        }
+
+        QtProperty *cellParamsItem = addSubGroup(topItem, "Parameters");
+        for (auto &item : cell->params) {
+            addProperty(cellParamsItem, QVariant::String, item.first.c_str(ctx), item.second.c_str());
+        }
+
+        QtProperty *cellPinsItem = groupManager->addProperty("Pins");
+        topItem->addSubProperty(cellPinsItem);
+        for (auto &item : cell->pins) {
+            std::string cell_port = item.first.c_str(ctx);
+            std::string bel_pin = item.second.c_str(ctx);
+
+            QtProperty *pinGroupItem = addSubGroup(cellPortsItem, (cell_port + " -> " + bel_pin).c_str());
+
+            addProperty(pinGroupItem, QVariant::String, "Cell", cell_port.c_str(), ElementType::CELL);
+            addProperty(pinGroupItem, QVariant::String, "Bel", bel_pin.c_str(), ElementType::BEL);
+        }
+    }
+}
+
+std::vector<DecalXY> DesignWidget::getDecals(ElementType type, IdString value)
+{
+    std::vector<DecalXY> decals;
+    switch (type) {
+    case ElementType::BEL: {
+        BelId bel = ctx->getBelByName(value);
+        if (bel != BelId()) {
+            decals.push_back(ctx->getBelDecal(bel));
+        }
+    } break;
+    case ElementType::WIRE: {
+        WireId wire = ctx->getWireByName(value);
+        if (wire != WireId()) {
+            decals.push_back(ctx->getWireDecal(wire));
+            Q_EMIT selected(decals);
+        }
+    } break;
+    case ElementType::PIP: {
+        PipId pip = ctx->getPipByName(value);
+        if (pip != PipId()) {
+            decals.push_back(ctx->getPipDecal(pip));
+            Q_EMIT selected(decals);
+        }
+    } break;
+    case ElementType::NET: {
+    } break;
+    case ElementType::CELL: {
+    } break;
+    default:
+        break;
+    }
+    return decals;
+}
+
+void DesignWidget::updateHighlightGroup(QTreeWidgetItem *item, int group)
+{
+    if (highlightSelected.contains(item)) {
+        if (highlightSelected[item] == group) {
+            highlightSelected.remove(item);
+        } else
+            highlightSelected[item] = group;
+    } else
+        highlightSelected.insert(item, group);
+
+    std::vector<DecalXY> decals;
+
+    for (auto it : highlightSelected.toStdMap()) {
+        if (it.second == group) {
+            ElementType type = static_cast<ElementTreeItem *>(it.first)->getType();
+            IdString value = static_cast<IdStringTreeItem *>(it.first)->getData();
+            std::vector<DecalXY> d = getDecals(type, value);
+            std::move(d.begin(), d.end(), std::back_inserter(decals));
+        }
+    }
+
+    Q_EMIT highlight(decals, group);
+}
+
+void DesignWidget::prepareMenuProperty(const QPoint &pos)
+{
+    QTreeWidget *tree = propertyEditor->treeWidget();
+
+    itemContextMenu = tree->itemAt(pos);
+    if (itemContextMenu->parent() == nullptr)
+        return;
+
+    QtBrowserItem *browserItem = propertyEditor->itemToBrowserItem(itemContextMenu);
+    if (!browserItem)
+        return;
+    QtProperty *selectedProperty = browserItem->property();
+    ElementType type = getElementTypeByName(selectedProperty->propertyId());
+    if (type == ElementType::NONE)
+        return;
+    IdString value = ctx->id(selectedProperty->valueText().toStdString());
+
+    QTreeWidgetItem *item = nameToItem[getElementIndex(type)].value(value.c_str(ctx));
+
+    QMenu menu(this);
+    QAction *selectAction = new QAction("&Select", this);
+    connect(selectAction, &QAction::triggered, this, [this, type, value] { Q_EMIT selected(getDecals(type, value)); });
+    menu.addAction(selectAction);
+
+    QMenu *subMenu = menu.addMenu("Highlight");
+    QActionGroup *group = new QActionGroup(this);
+    group->setExclusive(true);
+    for (int i = 0; i < 8; i++) {
+        QPixmap pixmap(32, 32);
+        pixmap.fill(QColor(highlightColors[i]));
+        QAction *action = new QAction(QIcon(pixmap), ("Group " + std::to_string(i)).c_str(), this);
+        action->setCheckable(true);
+        subMenu->addAction(action);
+        group->addAction(action);
+        if (highlightSelected.contains(item) && highlightSelected[item] == i)
+            action->setChecked(true);
+        connect(action, &QAction::triggered, this, [this, i, item] { updateHighlightGroup(item, i); });
+    }
+    menu.exec(tree->mapToGlobal(pos));
+}
+
+void DesignWidget::prepareMenuTree(const QPoint &pos)
+{
+    QTreeWidget *tree = treeWidget;
+
+    itemContextMenu = tree->itemAt(pos);
+
+    ElementType type = static_cast<ElementTreeItem *>(itemContextMenu)->getType();
+    IdString value = static_cast<IdStringTreeItem *>(itemContextMenu)->getData();
+
+    if (type == ElementType::NONE)
+        return;
+
+    QTreeWidgetItem *item = nameToItem[getElementIndex(type)].value(value.c_str(ctx));
+
+    QMenu menu(this);
+    QMenu *subMenu = menu.addMenu("Highlight");
+    QActionGroup *group = new QActionGroup(this);
+    group->setExclusive(true);
+    for (int i = 0; i < 8; i++) {
+        QPixmap pixmap(32, 32);
+        pixmap.fill(QColor(highlightColors[i]));
+        QAction *action = new QAction(QIcon(pixmap), ("Group " + std::to_string(i)).c_str(), this);
+        action->setCheckable(true);
+        subMenu->addAction(action);
+        group->addAction(action);
+        if (highlightSelected.contains(item) && highlightSelected[item] == i)
+            action->setChecked(true);
+        connect(action, &QAction::triggered, this, [this, i, item] { updateHighlightGroup(item, i); });
+    }
+    menu.exec(tree->mapToGlobal(pos));
+}
+
+void DesignWidget::onItemDoubleClicked(QTreeWidgetItem *item, int column)
+{
+    QtProperty *selectedProperty = propertyEditor->itemToBrowserItem(item)->property();
+    ElementType type = getElementTypeByName(selectedProperty->propertyId());
+    QString value = selectedProperty->valueText();
+    int index = getElementIndex(type);
+    switch (type) {
+    case ElementType::NONE:
+        return;
+    default: {
+        if (nameToItem[index].contains(value))
+            treeWidget->setCurrentItem(nameToItem[index].value(value));
+    } break;
+    }
+}
+
+NEXTPNR_NAMESPACE_END